#!/usr/bin/env python
# pylint: disable=E0611,E0213,E1102,C0103,E1101,R0913,R0904
#
# A library that provides a Python interface to the Telegram Bot API
# Copyright (C) 2015-2021
# Leandro Toledo de Souza <devs@python-telegram-bot.org>
#
# This program is free software: you can redistribute it and/or modify
# it under the terms of the GNU Lesser Public License as published by
# the Free Software Foundation, either version 3 of the License, or
# (at your option) any later version.
#
# This program is distributed in the hope that it will be useful,
# but WITHOUT ANY WARRANTY; without even the implied warranty of
# MERCHANTABILITY or FITNESS FOR A PARTICULAR PURPOSE.  See the
# GNU Lesser Public License for more details.
#
# You should have received a copy of the GNU Lesser Public License
# along with this program.  If not, see [http://www.gnu.org/licenses/].
# pylint: disable=E0401
"""This module contains an object that represents a Telegram Bot."""

import functools
import logging
from datetime import datetime

from typing import (
    TYPE_CHECKING,
    Callable,
    List,
    Optional,
    Tuple,
    TypeVar,
    Union,
    no_type_check,
<<<<<<< HEAD
    Type,
=======
    Dict,
    cast,
>>>>>>> e9c01c77
)

try:
    import ujson as json
except ImportError:
    import json  # type: ignore[no-redef]  # noqa: F723

try:
    from cryptography.hazmat.backends import default_backend
    from cryptography.hazmat.primitives import serialization

    CRYPTO_INSTALLED = True
except ImportError:
    default_backend = None  # type: ignore[assignment]
    serialization = None  # type: ignore[assignment]
    CRYPTO_INSTALLED = False

from telegram import (
    Animation,
    Audio,
    BotCommand,
    Chat,
    ChatMember,
    ChatPermissions,
    ChatPhoto,
    Contact,
    Document,
    File,
    GameHighScore,
    Location,
    MaskPosition,
    Message,
    MessageId,
    PassportElementError,
    PhotoSize,
    Poll,
    ReplyMarkup,
    ShippingOption,
    Sticker,
    StickerSet,
    TelegramObject,
    Update,
    User,
    UserProfilePhotos,
    Venue,
    Video,
    VideoNote,
    Voice,
    WebhookInfo,
    InlineKeyboardMarkup,
)
from telegram.constants import MAX_INLINE_QUERY_RESULTS
from telegram.error import InvalidToken, TelegramError
from telegram.utils.helpers import (
    DEFAULT_NONE,
    DefaultValue,
    to_timestamp,
    is_local_file,
    parse_file_input,
    DEFAULT_20,
)
<<<<<<< HEAD
from telegram.utils.request import PtbRequestBase
from telegram.utils.request_httpx import PtbHttpx
from telegram.utils.types import FileInput, JSONDict
=======
from telegram.utils.request import Request
from telegram.utils.types import FileInput, JSONDict, ODVInput, DVInput
>>>>>>> e9c01c77

if TYPE_CHECKING:
    from telegram.ext import Defaults
    from telegram import (
        InputMediaAudio,
        InputMediaDocument,
        InputMediaPhoto,
        InputMediaVideo,
        InputMedia,
        InlineQueryResult,
        LabeledPrice,
        MessageEntity,
    )

RT = TypeVar('RT')


def log(
    func: Callable[..., RT], *args: object, **kwargs: object  # pylint: disable=W0613
) -> Callable[..., RT]:
    logger = logging.getLogger(func.__module__)

    @functools.wraps(func)
    def decorator(*args: object, **kwargs: object) -> RT:  # pylint: disable=W0613
        logger.debug('Entering: %s', func.__name__)
        result = func(*args, **kwargs)
        logger.debug(result)
        logger.debug('Exiting: %s', func.__name__)
        return result

    return decorator


class Bot(TelegramObject):
    """This object represents a Telegram Bot.

    .. versionadded:: 13.2
        Objects of this class are comparable in terms of equality. Two objects of this class are
        considered equal, if their :attr:`bot` is equal.

    Note:
        Most bot methods have the argument ``api_kwargs`` which allows to pass arbitrary keywords
        to the Telegram API. This can be used to access new features of the API before they were
        incorporated into PTB. However, this is not guaranteed to work, i.e. it will fail for
        passing files.

    Args:
        token (:obj:`str`): Bot's unique authentication.
        base_url (:obj:`str`, optional): Telegram Bot API service URL.
        base_file_url (:obj:`str`, optional): Telegram Bot API file URL.
        request (:obj:`telegram.utils.request.Request`, optional): Pre initialized
            :obj:`telegram.utils.request.Request`.
        private_key (:obj:`bytes`, optional): Private key for decryption of telegram passport data.
        private_key_password (:obj:`bytes`, optional): Password for above private key.
        defaults (:class:`telegram.ext.Defaults`, optional): An object containing default values to
            be used if not set explicitly in the bot methods.

    """

    def __init__(
        self,
        token: str,
        base_url: str = None,
        base_file_url: str = None,
        request: Union[PtbRequestBase, Type[PtbRequestBase]] = PtbHttpx,
        private_key: bytes = None,
        private_key_password: bytes = None,
        defaults: 'Defaults' = None,
    ):
        self.token = self._validate_token(token)

        # Gather default
        self.defaults = defaults

        if base_url is None:
            base_url = 'https://api.telegram.org/bot'

        if base_file_url is None:
            base_file_url = 'https://api.telegram.org/file/bot'

        self.base_url = str(base_url) + str(self.token)
        self.base_file_url = str(base_file_url) + str(self.token)
        self._bot: Optional[User] = None
        self._commands: Optional[List[BotCommand]] = None
        self._request: Tuple[PtbRequestBase, bool] = (
            (request, False) if isinstance(request, PtbRequestBase) else (request(), True)
        )
        self.logger = logging.getLogger(__name__)

        if private_key:
            if not CRYPTO_INSTALLED:
                raise RuntimeError(
                    'To use Telegram Passports, PTB must be installed via `pip install '
                    'python-telegram-bot[passport]`.'
                )
            self.private_key = serialization.load_pem_private_key(
                private_key, password=private_key_password, backend=default_backend()
            )

<<<<<<< HEAD
    async def do_init(self) -> None:
        """Perform initialization sequence which loads data from Telegram servers."""
        await self.get_me()
        await self.get_my_commands()

    async def do_teardown(self) -> None:
        if self._request[1]:
            await self._request[0].stop()

    async def __aenter__(self) -> 'Bot':
        await self.do_init()
        return self

    async def __aexit__(self, exc_type, exc_val, exc_tb):
        await self.do_teardown()

    async def _post(
=======
    def _insert_defaults(
        self, data: Dict[str, object], timeout: ODVInput[float]
    ) -> Optional[float]:
        """
        Inserts the defaults values for optional kwargs for which tg.ext.Defaults provides
        convenience functionality, i.e. the kwargs with a tg.utils.helpers.DefaultValue default

        data is edited in-place. As timeout is not passed via the kwargs, it needs to be passed
        separately and gets returned.

        This can only work, if all kwargs that may have defaults are passed in data!
        """
        effective_timeout = DefaultValue.get_value(timeout)

        # If we have no Defaults, we just need to replace DefaultValue instances
        # with the actual value
        if not self.defaults:
            data.update((key, DefaultValue.get_value(value)) for key, value in data.items())
            return effective_timeout

        # if we have Defaults, we replace all DefaultValue instances with the relevant
        # Defaults value. If there is none, we fall back to the default value of the bot method
        for key, val in data.items():
            if isinstance(val, DefaultValue):
                data[key] = self.defaults.api_defaults.get(key, val.value)

        if isinstance(timeout, DefaultValue):
            # If we get here, we use Defaults.timeout, unless that's not set, which is the
            # case if isinstance(self.defaults.timeout, DefaultValue)
            return (
                self.defaults.timeout
                if not isinstance(self.defaults.timeout, DefaultValue)
                else effective_timeout
            )
        return effective_timeout

    def _post(
>>>>>>> e9c01c77
        self,
        endpoint: str,
        data: JSONDict = None,
        timeout: ODVInput[float] = DEFAULT_NONE,
        api_kwargs: JSONDict = None,
    ) -> Union[bool, JSONDict, None]:
        if data is None:
            data = {}

        if api_kwargs:
            if data:
                data.update(api_kwargs)
            else:
                data = api_kwargs

<<<<<<< HEAD
        return await self.request.post(f'{self.base_url}/{endpoint}', data=data, timeout=timeout)
=======
        # Insert is in-place, so no return value for data
        if endpoint != 'getUpdates':
            effective_timeout = self._insert_defaults(data, timeout)
        else:
            effective_timeout = cast(float, timeout)
        # Drop any None values because Telegram doesn't handle them well
        data = {key: value for key, value in data.items() if value is not None}

        return self.request.post(
            f'{self.base_url}/{endpoint}', data=data, timeout=effective_timeout
        )
>>>>>>> e9c01c77

    async def _message(
        self,
        endpoint: str,
        data: JSONDict,
        reply_to_message_id: Union[str, int] = None,
        disable_notification: ODVInput[bool] = DEFAULT_NONE,
        reply_markup: ReplyMarkup = None,
        allow_sending_without_reply: ODVInput[bool] = DEFAULT_NONE,
        timeout: ODVInput[float] = DEFAULT_NONE,
        api_kwargs: JSONDict = None,
    ) -> Union[bool, Message]:
        if reply_to_message_id is not None:
            data['reply_to_message_id'] = reply_to_message_id

        # We don't check if (DEFAULT_)None here, so that _put is able to insert the defaults
        # correctly, if necessary
        data['disable_notification'] = disable_notification
        data['allow_sending_without_reply'] = allow_sending_without_reply

        if reply_markup is not None:
            if isinstance(reply_markup, ReplyMarkup):
                # We need to_json() instead of to_dict() here, because reply_markups may be
                # attached to media messages, which aren't json dumped by utils.request
                data['reply_markup'] = reply_markup.to_json()
            else:
                data['reply_markup'] = reply_markup

        if data.get('media') and (data['media'].parse_mode == DEFAULT_NONE):
            if self.defaults:
                data['media'].parse_mode = DefaultValue.get_value(self.defaults.parse_mode)
            else:
                data['media'].parse_mode = None

        result = await self._post(endpoint, data, timeout=timeout, api_kwargs=api_kwargs)

        if result is True:
            return result

        return Message.de_json(result, self)  # type: ignore[arg-type,return-value]

    @property
    def request(self) -> PtbRequestBase:
        return self._request[0]

    @staticmethod
    def _validate_token(token: str) -> str:
        """A very basic validation on token."""
        if any(x.isspace() for x in token):
            raise InvalidToken()

        left, sep, _right = token.partition(':')
        if (not sep) or (not left.isdigit()) or (len(left) < 3):
            raise InvalidToken()

        return token

    @property
    def bot(self) -> User:
        """:class:`telegram.User`: User instance for the bot as returned by :meth:`get_me`."""
        if self._bot is None:
            raise RuntimeError(f'{self.__class__.__name__} is not properly initialized')
        return self._bot

    @property
    def id(self) -> int:
        """:obj:`int`: Unique identifier for this bot."""
        return self.bot.id

    @property
    def first_name(self) -> str:
        """:obj:`str`: Bot's first name."""
        return self.bot.first_name

    @property
    def last_name(self) -> str:
        """:obj:`str`: Optional. Bot's last name."""
        return self.bot.last_name  # type: ignore

    @property
    def username(self) -> str:
        """:obj:`str`: Bot's username."""
        return self.bot.username  # type: ignore

    @property
    def link(self) -> str:
        """:obj:`str`: Convenience property. Returns the t.me link of the bot."""
        return f"https://t.me/{self.username}"

    @property
    def can_join_groups(self) -> bool:
        """:obj:`bool`: Bot's can_join_groups attribute."""
        return self.bot.can_join_groups  # type: ignore

    @property
    def can_read_all_group_messages(self) -> bool:
        """:obj:`bool`: Bot's can_read_all_group_messages attribute."""
        return self.bot.can_read_all_group_messages  # type: ignore

    @property
    def supports_inline_queries(self) -> bool:
        """:obj:`bool`: Bot's supports_inline_queries attribute."""
        return self.bot.supports_inline_queries  # type: ignore

    @property
    def commands(self) -> List[BotCommand]:
        """List[:class:`BotCommand`]: Bot's commands."""
        if self._commands is None:
            raise RuntimeError(f'{self.__class__.__name__} is not properly initialized')
        return self._commands

    @property
    def name(self) -> str:
        """:obj:`str`: Bot's @username."""
        return f'@{self.username}'

    @log
<<<<<<< HEAD
    async def get_me(self, timeout: int = None, api_kwargs: JSONDict = None) -> User:
=======
    def get_me(self, timeout: ODVInput[float] = DEFAULT_NONE, api_kwargs: JSONDict = None) -> User:
>>>>>>> e9c01c77
        """A simple method for testing your bot's auth token. Requires no parameters.

        Args:
            timeout (:obj:`int` | :obj:`float`, optional): If this value is specified, use it as
                the read timeout from the server (instead of the one specified during creation of
                the connection pool).
            api_kwargs (:obj:`dict`, optional): Arbitrary keyword arguments to be passed to the
                Telegram API.

        Returns:
            :class:`telegram.User`: A :class:`telegram.User` instance representing that bot if the
            credentials are valid, :obj:`None` otherwise.

        Raises:
            :class:`telegram.error.TelegramError`

        """
        result = await self._post('getMe', timeout=timeout, api_kwargs=api_kwargs)
        self._bot = User.de_json(result, self)  # type: ignore
        return self._bot  # type: ignore[return-value]

    @log
    async def send_message(
        self,
        chat_id: Union[int, str],
        text: str,
        parse_mode: ODVInput[str] = DEFAULT_NONE,
        disable_web_page_preview: ODVInput[bool] = DEFAULT_NONE,
        disable_notification: DVInput[bool] = DEFAULT_NONE,
        reply_to_message_id: Union[int, str] = None,
        reply_markup: ReplyMarkup = None,
        timeout: ODVInput[float] = DEFAULT_NONE,
        api_kwargs: JSONDict = None,
        allow_sending_without_reply: ODVInput[bool] = DEFAULT_NONE,
        entities: Union[List['MessageEntity'], Tuple['MessageEntity', ...]] = None,
    ) -> Message:
        """Use this method to send text messages.

        Args:
            chat_id (:obj:`int` | :obj:`str`): Unique identifier for the target chat or username
                of the target channel (in the format @channelusername).
            text (:obj:`str`): Text of the message to be sent. Max 4096 characters after entities
                parsing. Also found as :attr:`telegram.constants.MAX_MESSAGE_LENGTH`.
            parse_mode (:obj:`str`): Send Markdown or HTML, if you want Telegram apps to show bold,
                italic, fixed-width text or inline URLs in your bot's message. See the constants in
                :class:`telegram.ParseMode` for the available modes.
            entities (List[:class:`telegram.MessageEntity`], optional): List of special entities
                that appear in message text, which can be specified instead of :attr:`parse_mode`.
            disable_web_page_preview (:obj:`bool`, optional): Disables link previews for links in
                this message.
            disable_notification (:obj:`bool`, optional): Sends the message silently. Users will
                receive a notification with no sound.
            reply_to_message_id (:obj:`int`, optional): If the message is a reply, ID of the
                original message.
            allow_sending_without_reply (:obj:`bool`, optional): Pass :obj:`True`, if the message
                should be sent even if the specified replied-to message is not found.
            reply_markup (:class:`telegram.ReplyMarkup`, optional): Additional interface options.
                A JSON-serialized object for an inline keyboard, custom reply keyboard,
                instructions to remove reply keyboard or to force a reply from the user.
            timeout (:obj:`int` | :obj:`float`, optional): If this value is specified, use it as
                the read timeout from the server (instead of the one specified during creation of
                the connection pool).
            api_kwargs (:obj:`dict`, optional): Arbitrary keyword arguments to be passed to the
                Telegram API.

        Returns:
            :class:`telegram.Message`: On success, the sent message is returned.

        Raises:
            :class:`telegram.error.TelegramError`

        """
        data: JSONDict = {
            'chat_id': chat_id,
            'text': text,
            'parse_mode': parse_mode,
            'disable_web_page_preview': disable_web_page_preview,
        }

        if entities:
            data['entities'] = [me.to_dict() for me in entities]

        return await self._message(  # type: ignore[return-value]
            'sendMessage',
            data,
            disable_notification=disable_notification,
            reply_to_message_id=reply_to_message_id,
            reply_markup=reply_markup,
            allow_sending_without_reply=allow_sending_without_reply,
            timeout=timeout,
            api_kwargs=api_kwargs,
        )

    @log
    async def delete_message(
        self,
        chat_id: Union[str, int],
        message_id: Union[str, int],
        timeout: ODVInput[float] = DEFAULT_NONE,
        api_kwargs: JSONDict = None,
    ) -> bool:
        """
        Use this method to delete a message, including service messages, with the following
        limitations:

            - A message can only be deleted if it was sent less than 48 hours ago.
            - A dice message in a private chat can only be deleted if it was sent more than 24
              hours ago.
            - Bots can delete outgoing messages in private chats, groups, and supergroups.
            - Bots can delete incoming messages in private chats.
            - Bots granted can_post_messages permissions can delete outgoing messages in channels.
            - If the bot is an administrator of a group, it can delete any message there.
            - If the bot has can_delete_messages permission in a supergroup or a channel, it can
              delete any message there.

        Args:
            chat_id (:obj:`int` | :obj:`str`): Unique identifier for the target chat or username
                of the target channel (in the format @channelusername).
            message_id (:obj:`int`): Identifier of the message to delete.
            timeout (:obj:`int` | :obj:`float`, optional): If this value is specified, use it as
                the read timeout from the server (instead of the one specified during creation of
                the connection pool).
            api_kwargs (:obj:`dict`, optional): Arbitrary keyword arguments to be passed to the
                Telegram API.

        Returns:
            :obj:`bool`: On success, :obj:`True` is returned.

        Raises:
            :class:`telegram.error.TelegramError`

        """
        data: JSONDict = {'chat_id': chat_id, 'message_id': message_id}
        result = await self._post('deleteMessage', data, timeout=timeout, api_kwargs=api_kwargs)
        return result  # type: ignore[return-value]

    @log
    async def forward_message(
        self,
        chat_id: Union[int, str],
        from_chat_id: Union[str, int],
        message_id: Union[str, int],
        disable_notification: DVInput[bool] = DEFAULT_NONE,
        timeout: ODVInput[float] = DEFAULT_NONE,
        api_kwargs: JSONDict = None,
    ) -> Message:
        """Use this method to forward messages of any kind.

        Args:
            chat_id (:obj:`int` | :obj:`str`): Unique identifier for the target chat or username
                of the target channel (in the format @channelusername).
            from_chat_id (:obj:`int` | :obj:`str`): Unique identifier for the chat where the
                original message was sent (or channel username in the format @channelusername).
            disable_notification (:obj:`bool`, optional): Sends the message silently. Users will
                receive a notification with no sound.
            message_id (:obj:`int`): Message identifier in the chat specified in from_chat_id.
            timeout (:obj:`int` | :obj:`float`, optional): If this value is specified, use it as
                the read timeout from the server (instead of the one specified during creation of
                the connection pool).
            api_kwargs (:obj:`dict`, optional): Arbitrary keyword arguments to be passed to the
                Telegram API.

        Returns:
            :class:`telegram.Message`: On success, the sent Message is returned.

        Raises:
            :class:`telegram.error.TelegramError`

        """
        data: JSONDict = {}

        if chat_id:
            data['chat_id'] = chat_id
        if from_chat_id:
            data['from_chat_id'] = from_chat_id
        if message_id:
            data['message_id'] = message_id

        return await self._message(  # type: ignore[return-value]
            'forwardMessage',
            data,
            disable_notification=disable_notification,
            timeout=timeout,
            api_kwargs=api_kwargs,
        )

    @log
    async def send_photo(
        self,
        chat_id: int,
        photo: Union[FileInput, 'PhotoSize'],
        caption: str = None,
        disable_notification: DVInput[bool] = DEFAULT_NONE,
        reply_to_message_id: Union[int, str] = None,
        reply_markup: ReplyMarkup = None,
        timeout: DVInput[float] = DEFAULT_20,
        parse_mode: ODVInput[str] = DEFAULT_NONE,
        api_kwargs: JSONDict = None,
        allow_sending_without_reply: ODVInput[bool] = DEFAULT_NONE,
        caption_entities: Union[List['MessageEntity'], Tuple['MessageEntity', ...]] = None,
        filename: str = None,
    ) -> Message:
        """Use this method to send photos.

        Note:
            The photo argument can be either a file_id, an URL or a file from disk
            ``open(filename, 'rb')``

        Args:
            chat_id (:obj:`int` | :obj:`str`): Unique identifier for the target chat or username
                of the target channel (in the format @channelusername).
            photo (:obj:`str` | `filelike object` | :obj:`bytes` | :class:`pathlib.Path` | \
                :class:`telegram.PhotoSize`): Photo to send.
                Pass a file_id as String to send a photo that exists on the Telegram servers
                (recommended), pass an HTTP URL as a String for Telegram to get a photo from the
                Internet, or upload a new photo using multipart/form-data. Lastly you can pass
                an existing :class:`telegram.PhotoSize` object to send.

                .. versionchanged:: 13.2
                   Accept :obj:`bytes` as input.
            filename (:obj:`str`, optional): Custom file name for the photo, when uploading a
                new file. Convenience parameter, useful e.g. when sending files generated by the
                :obj:`tempfile` module.

                .. versionadded:: 13.1
            caption (:obj:`str`, optional): Photo caption (may also be used when resending photos
                by file_id), 0-1024 characters after entities parsing.
            parse_mode (:obj:`str`, optional): Send Markdown or HTML, if you want Telegram apps to
                show bold, italic, fixed-width text or inline URLs in the media caption. See the
                constants in :class:`telegram.ParseMode` for the available modes.
            caption_entities (List[:class:`telegram.MessageEntity`], optional): List of special
                entities that appear in message text, which can be specified instead of
                :attr:`parse_mode`.
            disable_notification (:obj:`bool`, optional): Sends the message silently. Users will
                receive a notification with no sound.
            reply_to_message_id (:obj:`int`, optional): If the message is a reply, ID of the
                original message.
            allow_sending_without_reply (:obj:`bool`, optional): Pass :obj:`True`, if the message
                should be sent even if the specified replied-to message is not found.
            reply_markup (:class:`telegram.ReplyMarkup`, optional): Additional interface options. A
                JSON-serialized object for an inline keyboard, custom reply keyboard, instructions
                to remove reply keyboard or to force a reply from the user.
            timeout (:obj:`int` | :obj:`float`, optional): Send file timeout (default: 20 seconds).
            api_kwargs (:obj:`dict`, optional): Arbitrary keyword arguments to be passed to the
                Telegram API.

        Returns:
            :class:`telegram.Message`: On success, the sent Message is returned.

        Raises:
            :class:`telegram.error.TelegramError`

        """
        data: JSONDict = {
            'chat_id': chat_id,
            'photo': parse_file_input(photo, PhotoSize, filename=filename),
            'parse_mode': parse_mode,
        }

        if caption:
            data['caption'] = caption

        if caption_entities:
            data['caption_entities'] = [me.to_dict() for me in caption_entities]

        return await self._message(  # type: ignore[return-value]
            'sendPhoto',
            data,
            timeout=timeout,
            disable_notification=disable_notification,
            reply_to_message_id=reply_to_message_id,
            reply_markup=reply_markup,
            allow_sending_without_reply=allow_sending_without_reply,
            api_kwargs=api_kwargs,
        )

    @log
    async def send_audio(
        self,
        chat_id: Union[int, str],
        audio: Union[FileInput, 'Audio'],
        duration: int = None,
        performer: str = None,
        title: str = None,
        caption: str = None,
        disable_notification: DVInput[bool] = DEFAULT_NONE,
        reply_to_message_id: Union[int, str] = None,
        reply_markup: ReplyMarkup = None,
        timeout: DVInput[float] = DEFAULT_20,
        parse_mode: ODVInput[str] = DEFAULT_NONE,
        thumb: FileInput = None,
        api_kwargs: JSONDict = None,
        allow_sending_without_reply: ODVInput[bool] = DEFAULT_NONE,
        caption_entities: Union[List['MessageEntity'], Tuple['MessageEntity', ...]] = None,
        filename: str = None,
    ) -> Message:
        """
        Use this method to send audio files, if you want Telegram clients to display them in the
        music player. Your audio must be in the .mp3 or .m4a format.

        Bots can currently send audio files of up to 50 MB in size, this limit may be changed in
        the future.

        For sending voice messages, use the sendVoice method instead.

        Note:
            The audio argument can be either a file_id, an URL or a file from disk
            ``open(filename, 'rb')``

        Args:
            chat_id (:obj:`int` | :obj:`str`): Unique identifier for the target chat or username
                of the target channel (in the format @channelusername).
            audio (:obj:`str` | `filelike object` | :obj:`bytes` | :class:`pathlib.Path` | \
                :class:`telegram.Audio`): Audio file to send.
                Pass a file_id as String to send an audio file that exists on the Telegram servers
                (recommended), pass an HTTP URL as a String for Telegram to get an audio file from
                the Internet, or upload a new one using multipart/form-data. Lastly you can pass
                an existing :class:`telegram.Audio` object to send.

                .. versionchanged:: 13.2
                   Accept :obj:`bytes` as input.
            filename (:obj:`str`, optional): Custom file name for the audio, when uploading a
                new file. Convenience parameter, useful e.g. when sending files generated by the
                :obj:`tempfile` module.

                .. versionadded:: 13.1
            caption (:obj:`str`, optional): Audio caption, 0-1024 characters after entities
                parsing.
            parse_mode (:obj:`str`, optional): Send Markdown or HTML, if you want Telegram apps to
                show bold, italic, fixed-width text or inline URLs in the media caption. See the
                constants in :class:`telegram.ParseMode` for the available modes.
            caption_entities (List[:class:`telegram.MessageEntity`], optional): List of special
                entities that appear in message text, which can be specified instead of
                :attr:`parse_mode`.
            duration (:obj:`int`, optional): Duration of sent audio in seconds.
            performer (:obj:`str`, optional): Performer.
            title (:obj:`str`, optional): Track name.
            disable_notification (:obj:`bool`, optional): Sends the message silently. Users will
                receive a notification with no sound.
            reply_to_message_id (:obj:`int`, optional): If the message is a reply, ID of the
                original message.
            allow_sending_without_reply (:obj:`bool`, optional): Pass :obj:`True`, if the message
                should be sent even if the specified replied-to message is not found.
            reply_markup (:class:`telegram.ReplyMarkup`, optional): Additional interface options. A
                JSON-serialized object for an inline keyboard, custom reply keyboard, instructions
                to remove reply keyboard or to force a reply from the user.
            thumb (`filelike object` | :obj:`bytes` | :class:`pathlib.Path`, optional): Thumbnail
                of the file sent; can be ignored if
                thumbnail generation for the file is supported server-side. The thumbnail should be
                in JPEG format and less than 200 kB in size. A thumbnail's width and height should
                not exceed 320. Ignored if the file is not uploaded using multipart/form-data.
                Thumbnails can't be reused and can be only uploaded as a new file.

                .. versionchanged:: 13.2
                   Accept :obj:`bytes` as input.
            timeout (:obj:`int` | :obj:`float`, optional): Send file timeout (default: 20 seconds).
            api_kwargs (:obj:`dict`, optional): Arbitrary keyword arguments to be passed to the
                Telegram API.

        Returns:
            :class:`telegram.Message`: On success, the sent Message is returned.

        Raises:
            :class:`telegram.error.TelegramError`

        """
        data: JSONDict = {
            'chat_id': chat_id,
            'audio': parse_file_input(audio, Audio, filename=filename),
            'parse_mode': parse_mode,
        }

        if duration:
            data['duration'] = duration
        if performer:
            data['performer'] = performer
        if title:
            data['title'] = title
        if caption:
            data['caption'] = caption

        if caption_entities:
            data['caption_entities'] = [me.to_dict() for me in caption_entities]
        if thumb:
            data['thumb'] = parse_file_input(thumb, attach=True)

        return await self._message(  # type: ignore[return-value]
            'sendAudio',
            data,
            timeout=timeout,
            disable_notification=disable_notification,
            reply_to_message_id=reply_to_message_id,
            reply_markup=reply_markup,
            allow_sending_without_reply=allow_sending_without_reply,
            api_kwargs=api_kwargs,
        )

    @log
    async def send_document(
        self,
        chat_id: Union[int, str],
        document: Union[FileInput, 'Document'],
        filename: str = None,
        caption: str = None,
        disable_notification: DVInput[bool] = DEFAULT_NONE,
        reply_to_message_id: Union[int, str] = None,
        reply_markup: ReplyMarkup = None,
        timeout: DVInput[float] = DEFAULT_20,
        parse_mode: ODVInput[str] = DEFAULT_NONE,
        thumb: FileInput = None,
        api_kwargs: JSONDict = None,
        disable_content_type_detection: bool = None,
        allow_sending_without_reply: ODVInput[bool] = DEFAULT_NONE,
        caption_entities: Union[List['MessageEntity'], Tuple['MessageEntity', ...]] = None,
    ) -> Message:
        """
        Use this method to send general files.

        Bots can currently send files of any type of up to 50 MB in size, this limit may be
        changed in the future.

        Note:
            The document argument can be either a file_id, an URL or a file from disk
            ``open(filename, 'rb')``

        Args:
            chat_id (:obj:`int` | :obj:`str`): Unique identifier for the target chat or username
                of the target channel (in the format @channelusername).
            document (:obj:`str` | `filelike object` | :obj:`bytes` | :class:`pathlib.Path` | \
                :class:`telegram.Document`): File to send.
                Pass a file_id as String to send a file that exists on the Telegram servers
                (recommended), pass an HTTP URL as a String for Telegram to get a file from the
                Internet, or upload a new one using multipart/form-data. Lastly you can pass
                an existing :class:`telegram.Document` object to send.

                .. versionchanged:: 13.2
                   Accept :obj:`bytes` as input.
            filename (:obj:`str`, optional): Custom file name for the document, when uploading a
                new file. Convenience parameter, useful e.g. when sending files generated by the
                :obj:`tempfile` module.
            caption (:obj:`str`, optional): Document caption (may also be used when resending
                documents by file_id), 0-1024 characters after entities parsing.
            disable_content_type_detection (:obj:`bool`, optional): Disables automatic server-side
                content type detection for files uploaded using multipart/form-data.
            parse_mode (:obj:`str`, optional): Send Markdown or HTML, if you want Telegram apps to
                show bold, italic, fixed-width text or inline URLs in the media caption. See the
                constants in :class:`telegram.ParseMode` for the available modes.
            caption_entities (List[:class:`telegram.MessageEntity`], optional): List of special
                entities that appear in message text, which can be specified instead of
                :attr:`parse_mode`.
            disable_notification (:obj:`bool`, optional): Sends the message silently. Users will
                receive a notification with no sound.
            reply_to_message_id (:obj:`int`, optional): If the message is a reply, ID of the
                original message.
            allow_sending_without_reply (:obj:`bool`, optional): Pass :obj:`True`, if the message
                should be sent even if the specified replied-to message is not found.
            reply_markup (:class:`telegram.ReplyMarkup`, optional): Additional interface options. A
                JSON-serialized object for an inline keyboard, custom reply keyboard, instructions
                to remove reply keyboard or to force a reply from the user.
            thumb (`filelike object` | :obj:`bytes` | :class:`pathlib.Path`, optional): Thumbnail
                of the file sent; can be ignored if
                thumbnail generation for the file is supported server-side. The thumbnail should be
                in JPEG format and less than 200 kB in size. A thumbnail's width and height should
                not exceed 320. Ignored if the file is not uploaded using multipart/form-data.
                Thumbnails can't be reused and can be only uploaded as a new file.

                .. versionchanged:: 13.2
                   Accept :obj:`bytes` as input.
            timeout (:obj:`int` | :obj:`float`, optional): Send file timeout (default: 20 seconds).
            api_kwargs (:obj:`dict`, optional): Arbitrary keyword arguments to be passed to the
                Telegram API.

        Returns:
            :class:`telegram.Message`: On success, the sent Message is returned.

        Raises:
            :class:`telegram.error.TelegramError`

        """
        data: JSONDict = {
            'chat_id': chat_id,
            'document': parse_file_input(document, Document, filename=filename),
            'parse_mode': parse_mode,
        }

        if caption:
            data['caption'] = caption

        if caption_entities:
            data['caption_entities'] = [me.to_dict() for me in caption_entities]
        if disable_content_type_detection is not None:
            data['disable_content_type_detection'] = disable_content_type_detection
        if thumb:
            data['thumb'] = parse_file_input(thumb, attach=True)

        return await self._message(  # type: ignore[return-value]
            'sendDocument',
            data,
            timeout=timeout,
            disable_notification=disable_notification,
            reply_to_message_id=reply_to_message_id,
            reply_markup=reply_markup,
            allow_sending_without_reply=allow_sending_without_reply,
            api_kwargs=api_kwargs,
        )

    @log
    async def send_sticker(
        self,
        chat_id: Union[int, str],
        sticker: Union[FileInput, 'Sticker'],
        disable_notification: DVInput[bool] = DEFAULT_NONE,
        reply_to_message_id: Union[int, str] = None,
        reply_markup: ReplyMarkup = None,
        timeout: DVInput[float] = DEFAULT_20,
        api_kwargs: JSONDict = None,
        allow_sending_without_reply: ODVInput[bool] = DEFAULT_NONE,
    ) -> Message:
        """
        Use this method to send static .WEBP or animated .TGS stickers.

        Note:
            The sticker argument can be either a file_id, an URL or a file from disk
            ``open(filename, 'rb')``

        Args:
            chat_id (:obj:`int` | :obj:`str`): Unique identifier for the target chat or username
                of the target channel (in the format @channelusername).
            sticker (:obj:`str` | `filelike object` | :obj:`bytes` | :class:`pathlib.Path` | \
                :class:`telegram.Sticker`): Sticker to send.
                Pass a file_id as String to send a file that exists on the Telegram servers
                (recommended), pass an HTTP URL as a String for Telegram to get a .webp file from
                the Internet, or upload a new one using multipart/form-data. Lastly you can pass
                an existing :class:`telegram.Sticker` object to send.

                .. versionchanged:: 13.2
                   Accept :obj:`bytes` as input.
            disable_notification (:obj:`bool`, optional): Sends the message silently. Users will
                receive a notification with no sound.
            reply_to_message_id (:obj:`int`, optional): If the message is a reply, ID of the
                original message.
            allow_sending_without_reply (:obj:`bool`, optional): Pass :obj:`True`, if the message
                should be sent even if the specified replied-to message is not found.
            reply_markup (:class:`telegram.ReplyMarkup`, optional): Additional interface options. A
                JSON-serialized object for an inline keyboard, custom reply keyboard, instructions
                to remove reply keyboard or to force a reply from the user.
            timeout (:obj:`int` | :obj:`float`, optional): Send file timeout (default: 20 seconds).
            api_kwargs (:obj:`dict`, optional): Arbitrary keyword arguments to be passed to the
                Telegram API.

        Returns:
            :class:`telegram.Message`: On success, the sent Message is returned.

        Raises:
            :class:`telegram.error.TelegramError`

        """
        data: JSONDict = {'chat_id': chat_id, 'sticker': parse_file_input(sticker, Sticker)}
        return await self._message(  # type: ignore[return-value]
            'sendSticker',
            data,
            timeout=timeout,
            disable_notification=disable_notification,
            reply_to_message_id=reply_to_message_id,
            reply_markup=reply_markup,
            allow_sending_without_reply=allow_sending_without_reply,
            api_kwargs=api_kwargs,
        )

    @log
    async def send_video(
        self,
        chat_id: Union[int, str],
        video: Union[FileInput, 'Video'],
        duration: int = None,
        caption: str = None,
        disable_notification: DVInput[bool] = DEFAULT_NONE,
        reply_to_message_id: Union[int, str] = None,
        reply_markup: ReplyMarkup = None,
        timeout: DVInput[float] = DEFAULT_20,
        width: int = None,
        height: int = None,
        parse_mode: ODVInput[str] = DEFAULT_NONE,
        supports_streaming: bool = None,
        thumb: FileInput = None,
        api_kwargs: JSONDict = None,
        allow_sending_without_reply: ODVInput[bool] = DEFAULT_NONE,
        caption_entities: Union[List['MessageEntity'], Tuple['MessageEntity', ...]] = None,
        filename: str = None,
    ) -> Message:
        """
        Use this method to send video files, Telegram clients support mp4 videos
        (other formats may be sent as Document).

        Bots can currently send video files of up to 50 MB in size, this limit may be changed in
        the future.

        Note:
            * The video argument can be either a file_id, an URL or a file from disk
              ``open(filename, 'rb')``
            * ``thumb`` will be ignored for small video files, for which Telegram can easily
              generate thumb nails. However, this behaviour is undocumented and might be changed
              by Telegram.

        Args:
            chat_id (:obj:`int` | :obj:`str`): Unique identifier for the target chat or username
                of the target channel (in the format @channelusername).
            video (:obj:`str` | `filelike object` | :obj:`bytes` | :class:`pathlib.Path` | \
                :class:`telegram.Video`): Video file to send.
                Pass a file_id as String to send an video file that exists on the Telegram servers
                (recommended), pass an HTTP URL as a String for Telegram to get an video file from
                the Internet, or upload a new one using multipart/form-data. Lastly you can pass
                an existing :class:`telegram.Video` object to send.

                .. versionchanged:: 13.2
                   Accept :obj:`bytes` as input.
            filename (:obj:`str`, optional): Custom file name for the video, when uploading a
                new file. Convenience parameter, useful e.g. when sending files generated by the
                :obj:`tempfile` module.

                .. versionadded:: 13.1
            duration (:obj:`int`, optional): Duration of sent video in seconds.
            width (:obj:`int`, optional): Video width.
            height (:obj:`int`, optional): Video height.
            caption (:obj:`str`, optional): Video caption (may also be used when resending videos
                by file_id), 0-1024 characters after entities parsing.
            parse_mode (:obj:`str`, optional): Send Markdown or HTML, if you want Telegram apps to
                show bold, italic, fixed-width text or inline URLs in the media caption. See the
                constants in :class:`telegram.ParseMode` for the available modes.
            caption_entities (List[:class:`telegram.MessageEntity`], optional): List of special
                entities that appear in message text, which can be specified instead of
                :attr:`parse_mode`.
            supports_streaming (:obj:`bool`, optional): Pass :obj:`True`, if the uploaded video is
                suitable for streaming.
            disable_notification (:obj:`bool`, optional): Sends the message silently. Users will
                receive a notification with no sound.
            reply_to_message_id (:obj:`int`, optional): If the message is a reply, ID of the
                original message.
            allow_sending_without_reply (:obj:`bool`, optional): Pass :obj:`True`, if the message
                should be sent even if the specified replied-to message is not found.
            reply_markup (:class:`telegram.ReplyMarkup`, optional): Additional interface options. A
                JSON-serialized object for an inline keyboard, custom reply keyboard, instructions
                to remove reply keyboard or to force a reply from the user.
            thumb (`filelike object` | :obj:`bytes` | :class:`pathlib.Path`, optional): Thumbnail
                of the file sent; can be ignored if
                thumbnail generation for the file is supported server-side. The thumbnail should be
                in JPEG format and less than 200 kB in size. A thumbnail's width and height should
                not exceed 320. Ignored if the file is not uploaded using multipart/form-data.
                Thumbnails can't be reused and can be only uploaded as a new file.

                .. versionchanged:: 13.2
                   Accept :obj:`bytes` as input.
            timeout (:obj:`int` | :obj:`float`, optional): Send file timeout (default: 20 seconds).
            api_kwargs (:obj:`dict`, optional): Arbitrary keyword arguments to be passed to the
                Telegram API.

        Returns:
            :class:`telegram.Message`: On success, the sent Message is returned.

        Raises:
            :class:`telegram.error.TelegramError`

        """
        data: JSONDict = {
            'chat_id': chat_id,
            'video': parse_file_input(video, Video, filename=filename),
            'parse_mode': parse_mode,
        }

        if duration:
            data['duration'] = duration
        if caption:
            data['caption'] = caption
        if caption_entities:
            data['caption_entities'] = [me.to_dict() for me in caption_entities]
        if supports_streaming:
            data['supports_streaming'] = supports_streaming
        if width:
            data['width'] = width
        if height:
            data['height'] = height
        if thumb:
            data['thumb'] = parse_file_input(thumb, attach=True)

        return await self._message(  # type: ignore[return-value]
            'sendVideo',
            data,
            timeout=timeout,
            disable_notification=disable_notification,
            reply_to_message_id=reply_to_message_id,
            reply_markup=reply_markup,
            allow_sending_without_reply=allow_sending_without_reply,
            api_kwargs=api_kwargs,
        )

    @log
    async def send_video_note(
        self,
        chat_id: Union[int, str],
        video_note: Union[FileInput, 'VideoNote'],
        duration: int = None,
        length: int = None,
        disable_notification: DVInput[bool] = DEFAULT_NONE,
        reply_to_message_id: Union[int, str] = None,
        reply_markup: ReplyMarkup = None,
        timeout: DVInput[float] = DEFAULT_20,
        thumb: FileInput = None,
        api_kwargs: JSONDict = None,
        allow_sending_without_reply: ODVInput[bool] = DEFAULT_NONE,
        filename: str = None,
    ) -> Message:
        """
        As of v.4.0, Telegram clients support rounded square mp4 videos of up to 1 minute long.
        Use this method to send video messages.

        Note:
            * The video_note argument can be either a file_id or a file from disk
              ``open(filename, 'rb')``
            * ``thumb`` will be ignored for small video files, for which Telegram can easily
              generate thumb nails. However, this behaviour is undocumented and might be changed
              by Telegram.

        Args:
            chat_id (:obj:`int` | :obj:`str`): Unique identifier for the target chat or username
                of the target channel (in the format @channelusername).
            video_note (:obj:`str` | `filelike object` | :obj:`bytes` | :class:`pathlib.Path` | \
                :class:`telegram.VideoNote`): Video note
                to send. Pass a file_id as String to send a video note that exists on the Telegram
                servers (recommended) or upload a new video using multipart/form-data. Or you can
                pass an existing :class:`telegram.VideoNote` object to send. Sending video notes by
                a URL is currently unsupported.

                .. versionchanged:: 13.2
                   Accept :obj:`bytes` as input.
            filename (:obj:`str`, optional): Custom file name for the video note, when uploading a
                new file. Convenience parameter, useful e.g. when sending files generated by the
                :obj:`tempfile` module.

                .. versionadded:: 13.1
            duration (:obj:`int`, optional): Duration of sent video in seconds.
            length (:obj:`int`, optional): Video width and height, i.e. diameter of the video
                message.
            disable_notification (:obj:`bool`, optional): Sends the message silently. Users will
                receive a notification with no sound.
            reply_to_message_id (:obj:`int`, optional): If the message is a reply, ID of the
                original message.
            allow_sending_without_reply (:obj:`bool`, optional): Pass :obj:`True`, if the message
                should be sent even if the specified replied-to message is not found.
            reply_markup (:class:`telegram.ReplyMarkup`, optional): Additional interface options. A
                JSON-serialized object for an inline keyboard, custom reply keyboard,
                instructions to remove reply keyboard or to force a reply from the user.
            thumb (`filelike object` | :obj:`bytes` | :class:`pathlib.Path`, optional): Thumbnail
                of the file sent; can be ignored if
                thumbnail generation for the file is supported server-side. The thumbnail should be
                in JPEG format and less than 200 kB in size. A thumbnail's width and height should
                not exceed 320. Ignored if the file is not uploaded using multipart/form-data.
                Thumbnails can't be reused and can be only uploaded as a new file.

                .. versionchanged:: 13.2
                   Accept :obj:`bytes` as input.
            timeout (:obj:`int` | :obj:`float`, optional): Send file timeout (default: 20 seconds).
            api_kwargs (:obj:`dict`, optional): Arbitrary keyword arguments to be passed to the
                Telegram API.

        Returns:
            :class:`telegram.Message`: On success, the sent Message is returned.

        Raises:
            :class:`telegram.error.TelegramError`

        """
        data: JSONDict = {
            'chat_id': chat_id,
            'video_note': parse_file_input(video_note, VideoNote, filename=filename),
        }

        if duration is not None:
            data['duration'] = duration
        if length is not None:
            data['length'] = length
        if thumb:
            data['thumb'] = parse_file_input(thumb, attach=True)

        return await self._message(  # type: ignore[return-value]
            'sendVideoNote',
            data,
            timeout=timeout,
            disable_notification=disable_notification,
            reply_to_message_id=reply_to_message_id,
            reply_markup=reply_markup,
            allow_sending_without_reply=allow_sending_without_reply,
            api_kwargs=api_kwargs,
        )

    @log
    async def send_animation(
        self,
        chat_id: Union[int, str],
        animation: Union[FileInput, 'Animation'],
        duration: int = None,
        width: int = None,
        height: int = None,
        thumb: FileInput = None,
        caption: str = None,
        parse_mode: ODVInput[str] = DEFAULT_NONE,
        disable_notification: DVInput[bool] = DEFAULT_NONE,
        reply_to_message_id: Union[int, str] = None,
        reply_markup: ReplyMarkup = None,
        timeout: DVInput[float] = DEFAULT_20,
        api_kwargs: JSONDict = None,
        allow_sending_without_reply: ODVInput[bool] = DEFAULT_NONE,
        caption_entities: Union[List['MessageEntity'], Tuple['MessageEntity', ...]] = None,
        filename: str = None,
    ) -> Message:
        """
        Use this method to send animation files (GIF or H.264/MPEG-4 AVC video without sound).
        Bots can currently send animation files of up to 50 MB in size, this limit may be changed
        in the future.

        Note:
            ``thumb`` will be ignored for small files, for which Telegram can easily
            generate thumb nails. However, this behaviour is undocumented and might be changed
            by Telegram.

        Args:
            chat_id (:obj:`int` | :obj:`str`): Unique identifier for the target chat or username
                of the target channel (in the format @channelusername).
            animation (:obj:`str` | `filelike object` | :obj:`bytes` | :class:`pathlib.Path` | \
                :class:`telegram.Animation`): Animation to
                send. Pass a file_id as String to send an animation that exists on the Telegram
                servers (recommended), pass an HTTP URL as a String for Telegram to get an
                animation from the Internet, or upload a new animation using multipart/form-data.
                Lastly you can pass an existing :class:`telegram.Animation` object to send.

                .. versionchanged:: 13.2
                   Accept :obj:`bytes` as input.
            filename (:obj:`str`, optional): Custom file name for the animation, when uploading a
                new file. Convenience parameter, useful e.g. when sending files generated by the
                :obj:`tempfile` module.

                .. versionadded:: 13.1
            duration (:obj:`int`, optional): Duration of sent animation in seconds.
            width (:obj:`int`, optional): Animation width.
            height (:obj:`int`, optional): Animation height.
            thumb (`filelike object` | :obj:`bytes` | :class:`pathlib.Path`, optional): Thumbnail
                of the file sent; can be ignored if
                thumbnail generation for the file is supported server-side. The thumbnail should be
                in JPEG format and less than 200 kB in size. A thumbnail's width and height should
                not exceed 320. Ignored if the file is not uploaded using multipart/form-data.
                Thumbnails can't be reused and can be only uploaded as a new file.

                .. versionchanged:: 13.2
                   Accept :obj:`bytes` as input.
            caption (:obj:`str`, optional): Animation caption (may also be used when resending
                animations by file_id), 0-1024 characters after entities parsing.
            parse_mode (:obj:`str`, optional): Send Markdown or HTML, if you want Telegram apps to
                show bold, italic, fixed-width text or inline URLs in the media caption. See the
                constants in :class:`telegram.ParseMode` for the available modes.
            caption_entities (List[:class:`telegram.MessageEntity`], optional): List of special
                entities that appear in message text, which can be specified instead of
                :attr:`parse_mode`.
            disable_notification (:obj:`bool`, optional): Sends the message silently. Users will
                receive a notification with no sound.
            reply_to_message_id (:obj:`int`, optional): If the message is a reply, ID of the
                original message.
            allow_sending_without_reply (:obj:`bool`, optional): Pass :obj:`True`, if the message
                should be sent even if the specified replied-to message is not found.
            reply_markup (:class:`telegram.ReplyMarkup`, optional): Additional interface options. A
                JSON-serialized object for an inline keyboard, custom reply keyboard, instructions
                to remove reply keyboard or to force a reply from the user.
            timeout (:obj:`int` | :obj:`float`, optional): Send file timeout (default: 20 seconds).
            api_kwargs (:obj:`dict`, optional): Arbitrary keyword arguments to be passed to the
                Telegram API.

        Returns:
            :class:`telegram.Message`: On success, the sent Message is returned.

        Raises:
            :class:`telegram.error.TelegramError`

        """
        data: JSONDict = {
            'chat_id': chat_id,
            'animation': parse_file_input(animation, Animation, filename=filename),
            'parse_mode': parse_mode,
        }

        if duration:
            data['duration'] = duration
        if width:
            data['width'] = width
        if height:
            data['height'] = height
        if thumb:
            data['thumb'] = parse_file_input(thumb, attach=True)
        if caption:
            data['caption'] = caption
        if caption_entities:
            data['caption_entities'] = [me.to_dict() for me in caption_entities]

        return await self._message(  # type: ignore[return-value]
            'sendAnimation',
            data,
            timeout=timeout,
            disable_notification=disable_notification,
            reply_to_message_id=reply_to_message_id,
            reply_markup=reply_markup,
            allow_sending_without_reply=allow_sending_without_reply,
            api_kwargs=api_kwargs,
        )

    @log
    async def send_voice(
        self,
        chat_id: Union[int, str],
        voice: Union[FileInput, 'Voice'],
        duration: int = None,
        caption: str = None,
        disable_notification: DVInput[bool] = DEFAULT_NONE,
        reply_to_message_id: Union[int, str] = None,
        reply_markup: ReplyMarkup = None,
        timeout: DVInput[float] = DEFAULT_20,
        parse_mode: ODVInput[str] = DEFAULT_NONE,
        api_kwargs: JSONDict = None,
        allow_sending_without_reply: ODVInput[bool] = DEFAULT_NONE,
        caption_entities: Union[List['MessageEntity'], Tuple['MessageEntity', ...]] = None,
        filename: str = None,
    ) -> Message:
        """
        Use this method to send audio files, if you want Telegram clients to display the file
        as a playable voice message. For this to work, your audio must be in an .ogg file
        encoded with OPUS (other formats may be sent as Audio or Document). Bots can currently
        send voice messages of up to 50 MB in size, this limit may be changed in the future.

        Note:
            The voice argument can be either a file_id, an URL or a file from disk
            ``open(filename, 'rb')``

        Args:
            chat_id (:obj:`int` | :obj:`str`): Unique identifier for the target chat or username
                of the target channel (in the format @channelusername).
            voice (:obj:`str` | `filelike object` | :obj:`bytes` | :class:`pathlib.Path` | \
                :class:`telegram.Voice`): Voice file to send.
                Pass a file_id as String to send an voice file that exists on the Telegram servers
                (recommended), pass an HTTP URL as a String for Telegram to get an voice file from
                the Internet, or upload a new one using multipart/form-data. Lastly you can pass
                an existing :class:`telegram.Voice` object to send.

                .. versionchanged:: 13.2
                   Accept :obj:`bytes` as input.
            filename (:obj:`str`, optional): Custom file name for the voice, when uploading a
                new file. Convenience parameter, useful e.g. when sending files generated by the
                :obj:`tempfile` module.

                .. versionadded:: 13.1
            caption (:obj:`str`, optional): Voice message caption, 0-1024 characters after entities
                parsing.
            parse_mode (:obj:`str`, optional): Send Markdown or HTML, if you want Telegram apps to
                show bold, italic, fixed-width text or inline URLs in the media caption. See the
                constants in :class:`telegram.ParseMode` for the available modes.
            caption_entities (List[:class:`telegram.MessageEntity`], optional): List of special
                entities that appear in message text, which can be specified instead of
                :attr:`parse_mode`.
            duration (:obj:`int`, optional): Duration of the voice message in seconds.
            disable_notification (:obj:`bool`, optional): Sends the message silently. Users will
                receive a notification with no sound.
            reply_to_message_id (:obj:`int`, optional): If the message is a reply, ID of the
                original message.
            allow_sending_without_reply (:obj:`bool`, optional): Pass :obj:`True`, if the message
                should be sent even if the specified replied-to message is not found.
            reply_markup (:class:`telegram.ReplyMarkup`, optional): Additional interface options. A
                JSON-serialized object for an inline keyboard, custom reply keyboard,
                instructions to remove reply keyboard or to force a reply from the user.
            timeout (:obj:`int` | :obj:`float`, optional): Send file timeout (default: 20 seconds).
            api_kwargs (:obj:`dict`, optional): Arbitrary keyword arguments to be passed to the
                Telegram API.

        Returns:
            :class:`telegram.Message`: On success, the sent Message is returned.

        Raises:
            :class:`telegram.error.TelegramError`

        """
        data: JSONDict = {
            'chat_id': chat_id,
            'voice': parse_file_input(voice, Voice, filename=filename),
            'parse_mode': parse_mode,
        }

        if duration:
            data['duration'] = duration
        if caption:
            data['caption'] = caption

        if caption_entities:
            data['caption_entities'] = [me.to_dict() for me in caption_entities]

        return await self._message(  # type: ignore[return-value]
            'sendVoice',
            data,
            timeout=timeout,
            disable_notification=disable_notification,
            reply_to_message_id=reply_to_message_id,
            reply_markup=reply_markup,
            allow_sending_without_reply=allow_sending_without_reply,
            api_kwargs=api_kwargs,
        )

    @log
    async def send_media_group(
        self,
        chat_id: Union[int, str],
        media: List[
            Union['InputMediaAudio', 'InputMediaDocument', 'InputMediaPhoto', 'InputMediaVideo']
        ],
        disable_notification: ODVInput[bool] = DEFAULT_NONE,
        reply_to_message_id: Union[int, str] = None,
        timeout: DVInput[float] = DEFAULT_20,
        api_kwargs: JSONDict = None,
        allow_sending_without_reply: ODVInput[bool] = DEFAULT_NONE,
    ) -> List[Message]:
        """Use this method to send a group of photos or videos as an album.

        Args:
            chat_id (:obj:`int` | :obj:`str`): Unique identifier for the target chat or username
                of the target channel (in the format @channelusername).
            media (List[:class:`telegram.InputMediaAudio`, :class:`telegram.InputMediaDocument`, \
                :class:`telegram.InputMediaPhoto`, :class:`telegram.InputMediaVideo`]): An array
                describing messages to be sent, must include 2–10 items.
            disable_notification (:obj:`bool`, optional): Sends the message silently. Users will
                receive a notification with no sound.
            reply_to_message_id (:obj:`int`, optional): If the message is a reply, ID of the
                original message.
            allow_sending_without_reply (:obj:`bool`, optional): Pass :obj:`True`, if the message
                should be sent even if the specified replied-to message is not found.
            timeout (:obj:`int` | :obj:`float`, optional): Send file timeout (default: 20 seconds).
            api_kwargs (:obj:`dict`, optional): Arbitrary keyword arguments to be passed to the
                Telegram API.

        Returns:
            List[:class:`telegram.Message`]: An array of the sent Messages.

        Raises:
            :class:`telegram.error.TelegramError`
        """
        data: JSONDict = {
            'chat_id': chat_id,
            'media': media,
            'disable_notification': disable_notification,
            'allow_sending_without_reply': allow_sending_without_reply,
        }

        for m in data['media']:
            if m.parse_mode == DEFAULT_NONE:
                if self.defaults:
                    m.parse_mode = DefaultValue.get_value(self.defaults.parse_mode)
                else:
                    m.parse_mode = None

        if reply_to_message_id:
            data['reply_to_message_id'] = reply_to_message_id

        result = await self._post('sendMediaGroup', data, timeout=timeout, api_kwargs=api_kwargs)

        return Message.de_list(result, self)  # type: ignore

    @log
    async def send_location(
        self,
        chat_id: Union[int, str],
        latitude: float = None,
        longitude: float = None,
        disable_notification: DVInput[bool] = DEFAULT_NONE,
        reply_to_message_id: Union[int, str] = None,
        reply_markup: ReplyMarkup = None,
        timeout: ODVInput[float] = DEFAULT_NONE,
        location: Location = None,
        live_period: int = None,
        api_kwargs: JSONDict = None,
        horizontal_accuracy: float = None,
        heading: int = None,
        proximity_alert_radius: int = None,
        allow_sending_without_reply: ODVInput[bool] = DEFAULT_NONE,
    ) -> Message:
        """Use this method to send point on the map.

        Note:
            You can either supply a :obj:`latitude` and :obj:`longitude` or a :obj:`location`.

        Args:
            chat_id (:obj:`int` | :obj:`str`): Unique identifier for the target chat or username
                of the target channel (in the format @channelusername).
            latitude (:obj:`float`, optional): Latitude of location.
            longitude (:obj:`float`, optional): Longitude of location.
            location (:class:`telegram.Location`, optional): The location to send.
            horizontal_accuracy (:obj:`int`, optional): The radius of uncertainty for the location,
                measured in meters; 0-1500.
            live_period (:obj:`int`, optional): Period in seconds for which the location will be
                updated, should be between 60 and 86400.
            heading (:obj:`int`, optional): For live locations, a direction in which the user is
                moving, in degrees. Must be between 1 and 360 if specified.
            proximity_alert_radius (:obj:`int`, optional): For live locations, a maximum distance
                for proximity alerts about approaching another chat member, in meters. Must be
                between 1 and 100000 if specified.
            disable_notification (:obj:`bool`, optional): Sends the message silently. Users will
                receive a notification with no sound.
            reply_to_message_id (:obj:`int`, optional): If the message is a reply, ID of the
                    original message.
            allow_sending_without_reply (:obj:`bool`, optional): Pass :obj:`True`, if the message
                should be sent even if the specified replied-to message is not found.
            reply_markup (:class:`telegram.ReplyMarkup`, optional): Additional interface options. A
                JSON-serialized object for an inline keyboard, custom reply keyboard,
                instructions to remove reply keyboard or to force a reply from the user.
            timeout (:obj:`int` | :obj:`float`, optional): If this value is specified, use it as
                the read timeout from the server (instead of the one specified during creation of
                the connection pool).
            api_kwargs (:obj:`dict`, optional): Arbitrary keyword arguments to be passed to the
                Telegram API.

        Returns:
            :class:`telegram.Message`: On success, the sent Message is returned.

        Raises:
            :class:`telegram.error.TelegramError`

        """
        if not ((latitude is not None and longitude is not None) or location):
            raise ValueError(
                "Either location or latitude and longitude must be passed as argument."
            )

        if not (latitude is not None or longitude is not None) ^ bool(location):
            raise ValueError(
                "Either location or latitude and longitude must be passed as argument. Not both."
            )

        if isinstance(location, Location):
            latitude = location.latitude
            longitude = location.longitude

        data: JSONDict = {'chat_id': chat_id, 'latitude': latitude, 'longitude': longitude}

        if live_period:
            data['live_period'] = live_period
        if horizontal_accuracy:
            data['horizontal_accuracy'] = horizontal_accuracy
        if heading:
            data['heading'] = heading
        if proximity_alert_radius:
            data['proximity_alert_radius'] = proximity_alert_radius

        return await self._message(  # type: ignore[return-value]
            'sendLocation',
            data,
            timeout=timeout,
            disable_notification=disable_notification,
            reply_to_message_id=reply_to_message_id,
            reply_markup=reply_markup,
            allow_sending_without_reply=allow_sending_without_reply,
            api_kwargs=api_kwargs,
        )

    @log
    async def edit_message_live_location(
        self,
        chat_id: Union[str, int] = None,
        message_id: Union[str, int] = None,
        inline_message_id: Union[str, int] = None,
        latitude: float = None,
        longitude: float = None,
        location: Location = None,
        reply_markup: InlineKeyboardMarkup = None,
        timeout: ODVInput[float] = DEFAULT_NONE,
        api_kwargs: JSONDict = None,
        horizontal_accuracy: float = None,
        heading: int = None,
        proximity_alert_radius: int = None,
    ) -> Union[Message, bool]:
        """Use this method to edit live location messages sent by the bot or via the bot
        (for inline bots). A location can be edited until its :attr:`live_period` expires or
        editing is explicitly disabled by a call to :attr:`stop_message_live_location`.

        Note:
            You can either supply a :obj:`latitude` and :obj:`longitude` or a :obj:`location`.

        Args:
            chat_id (:obj:`int` | :obj:`str`, optional): Required if inline_message_id is not
                specified. Unique identifier for the target chat or username of the target channel
                (in the format @channelusername).
            message_id (:obj:`int`, optional): Required if inline_message_id is not specified.
                Identifier of the message to edit.
            inline_message_id (:obj:`str`, optional): Required if chat_id and message_id are not
                specified. Identifier of the inline message.
            latitude (:obj:`float`, optional): Latitude of location.
            longitude (:obj:`float`, optional): Longitude of location.
            location (:class:`telegram.Location`, optional): The location to send.
            horizontal_accuracy (:obj:`float`, optional): The radius of uncertainty for the
                location, measured in meters; 0-1500.
            heading (:obj:`int`, optional): Direction in which the user is moving, in degrees. Must
                be between 1 and 360 if specified.
            proximity_alert_radius (:obj:`int`, optional): Maximum distance for proximity alerts
                about approaching another chat member, in meters. Must be between 1 and 100000 if
                specified.
            reply_markup (:class:`telegram.InlineKeyboardMarkup`, optional): A JSON-serialized
                object for a new inline keyboard.
            timeout (:obj:`int` | :obj:`float`, optional): If this value is specified, use it as
                the read timeout from the server (instead of the one specified during creation of
                the connection pool).
            api_kwargs (:obj:`dict`, optional): Arbitrary keyword arguments to be passed to the
                Telegram API.

        Returns:
            :class:`telegram.Message`: On success, if edited message is not an inline message, the
            edited message is returned, otherwise :obj:`True` is returned.
        """
        if not (all([latitude, longitude]) or location):
            raise ValueError(
                "Either location or latitude and longitude must be passed as argument."
            )
        if not (latitude is not None or longitude is not None) ^ bool(location):
            raise ValueError(
                "Either location or latitude and longitude must be passed as argument. Not both."
            )

        if isinstance(location, Location):
            latitude = location.latitude
            longitude = location.longitude

        data: JSONDict = {'latitude': latitude, 'longitude': longitude}

        if chat_id:
            data['chat_id'] = chat_id
        if message_id:
            data['message_id'] = message_id
        if inline_message_id:
            data['inline_message_id'] = inline_message_id
        if horizontal_accuracy:
            data['horizontal_accuracy'] = horizontal_accuracy
        if heading:
            data['heading'] = heading
        if proximity_alert_radius:
            data['proximity_alert_radius'] = proximity_alert_radius

        return await self._message(
            'editMessageLiveLocation',
            data,
            timeout=timeout,
            reply_markup=reply_markup,
            api_kwargs=api_kwargs,
        )

    @log
    async def stop_message_live_location(
        self,
        chat_id: Union[str, int] = None,
        message_id: Union[str, int] = None,
        inline_message_id: Union[str, int] = None,
        reply_markup: InlineKeyboardMarkup = None,
        timeout: ODVInput[float] = DEFAULT_NONE,
        api_kwargs: JSONDict = None,
    ) -> Union[Message, bool]:
        """Use this method to stop updating a live location message sent by the bot or via the bot
        (for inline bots) before live_period expires.

        Args:
            chat_id (:obj:`int` | :obj:`str`): Required if inline_message_id is not specified.
                Unique identifier for the target chat or username of the target channel
                (in the format @channelusername).
            message_id (:obj:`int`, optional): Required if inline_message_id is not specified.
                Identifier of the sent message with live location to stop.
            inline_message_id (:obj:`str`, optional): Required if chat_id and message_id are not
                specified. Identifier of the inline message.
            reply_markup (:class:`telegram.InlineKeyboardMarkup`, optional): A JSON-serialized
                object for a new inline keyboard.
            timeout (:obj:`int` | :obj:`float`, optional): If this value is specified, use it as
                the read timeout from the server (instead of the one specified during creation of
                the connection pool).
            api_kwargs (:obj:`dict`, optional): Arbitrary keyword arguments to be passed to the
                Telegram API.

        Returns:
            :class:`telegram.Message`: On success, if edited message is sent by the bot, the
            sent Message is returned, otherwise :obj:`True` is returned.
        """
        data: JSONDict = {}

        if chat_id:
            data['chat_id'] = chat_id
        if message_id:
            data['message_id'] = message_id
        if inline_message_id:
            data['inline_message_id'] = inline_message_id

        return await self._message(
            'stopMessageLiveLocation',
            data,
            timeout=timeout,
            reply_markup=reply_markup,
            api_kwargs=api_kwargs,
        )

    @log
    async def send_venue(
        self,
        chat_id: Union[int, str],
        latitude: float = None,
        longitude: float = None,
        title: str = None,
        address: str = None,
        foursquare_id: str = None,
        disable_notification: DVInput[bool] = DEFAULT_NONE,
        reply_to_message_id: Union[int, str] = None,
        reply_markup: ReplyMarkup = None,
        timeout: ODVInput[float] = DEFAULT_NONE,
        venue: Venue = None,
        foursquare_type: str = None,
        api_kwargs: JSONDict = None,
        google_place_id: str = None,
        google_place_type: str = None,
        allow_sending_without_reply: ODVInput[bool] = DEFAULT_NONE,
    ) -> Message:
        """Use this method to send information about a venue.

        Note:
            * You can either supply :obj:`venue`, or :obj:`latitude`, :obj:`longitude`,
              :obj:`title` and :obj:`address` and optionally :obj:`foursquare_id` and
              :obj:`foursquare_type` or optionally :obj:`google_place_id` and
              :obj:`google_place_type`.
            * Foursquare details and Google Pace details are mutually exclusive. However, this
              behaviour is undocumented and might be changed by Telegram.

        Args:
            chat_id (:obj:`int` | :obj:`str`): Unique identifier for the target chat or username
                of the target channel (in the format @channelusername).
            latitude (:obj:`float`, optional): Latitude of venue.
            longitude (:obj:`float`, optional): Longitude of venue.
            title (:obj:`str`, optional): Name of the venue.
            address (:obj:`str`, optional): Address of the venue.
            foursquare_id (:obj:`str`, optional): Foursquare identifier of the venue.
            foursquare_type (:obj:`str`, optional): Foursquare type of the venue, if known.
                (For example, "arts_entertainment/default", "arts_entertainment/aquarium" or
                "food/icecream".)
            google_place_id (:obj:`str`, optional): Google Places identifier of the venue.
            google_place_type (:obj:`str`, optional): Google Places type of the venue. (See
                `supported types \
                <https://developers.google.com/places/web-service/supported_types>`_.)
            venue (:class:`telegram.Venue`, optional): The venue to send.
            disable_notification (:obj:`bool`, optional): Sends the message silently. Users will
                receive a notification with no sound.
            reply_to_message_id (:obj:`int`, optional): If the message is a reply, ID of the
                original message.
            allow_sending_without_reply (:obj:`bool`, optional): Pass :obj:`True`, if the message
                should be sent even if the specified replied-to message is not found.
            reply_markup (:class:`telegram.ReplyMarkup`, optional): Additional interface options. A
                JSON-serialized object for an inline keyboard, custom reply keyboard, instructions
                to remove reply keyboard or to force a reply from the user.
            timeout (:obj:`int` | :obj:`float`, optional): If this value is specified, use it as
                the read timeout from the server (instead of the one specified during creation of
                the connection pool).
            api_kwargs (:obj:`dict`, optional): Arbitrary keyword arguments to be passed to the
                Telegram API.

        Returns:
            :class:`telegram.Message`: On success, the sent Message is returned.

        Raises:
            :class:`telegram.error.TelegramError`

        """
        if not (venue or all([latitude, longitude, address, title])):
            raise ValueError(
                "Either venue or latitude, longitude, address and title must be"
                "passed as arguments."
            )

        if isinstance(venue, Venue):
            latitude = venue.location.latitude
            longitude = venue.location.longitude
            address = venue.address
            title = venue.title
            foursquare_id = venue.foursquare_id
            foursquare_type = venue.foursquare_type
            google_place_id = venue.google_place_id
            google_place_type = venue.google_place_type

        data: JSONDict = {
            'chat_id': chat_id,
            'latitude': latitude,
            'longitude': longitude,
            'address': address,
            'title': title,
        }

        if foursquare_id:
            data['foursquare_id'] = foursquare_id
        if foursquare_type:
            data['foursquare_type'] = foursquare_type
        if google_place_id:
            data['google_place_id'] = google_place_id
        if google_place_type:
            data['google_place_type'] = google_place_type

        return await self._message(  # type: ignore[return-value]
            'sendVenue',
            data,
            timeout=timeout,
            disable_notification=disable_notification,
            reply_to_message_id=reply_to_message_id,
            reply_markup=reply_markup,
            allow_sending_without_reply=allow_sending_without_reply,
            api_kwargs=api_kwargs,
        )

    @log
    async def send_contact(
        self,
        chat_id: Union[int, str],
        phone_number: str = None,
        first_name: str = None,
        last_name: str = None,
        disable_notification: DVInput[bool] = DEFAULT_NONE,
        reply_to_message_id: Union[int, str] = None,
        reply_markup: ReplyMarkup = None,
        timeout: ODVInput[float] = DEFAULT_NONE,
        contact: Contact = None,
        vcard: str = None,
        api_kwargs: JSONDict = None,
        allow_sending_without_reply: ODVInput[bool] = DEFAULT_NONE,
    ) -> Message:
        """Use this method to send phone contacts.

        Note:
            You can either supply :obj:`contact` or :obj:`phone_number` and :obj:`first_name`
            with optionally :obj:`last_name` and optionally :obj:`vcard`.

        Args:
            chat_id (:obj:`int` | :obj:`str`): Unique identifier for the target chat or username
                of the target channel (in the format @channelusername).
            phone_number (:obj:`str`, optional): Contact's phone number.
            first_name (:obj:`str`, optional): Contact's first name.
            last_name (:obj:`str`, optional): Contact's last name.
            vcard (:obj:`str`, optional): Additional data about the contact in the form of a vCard,
                0-2048 bytes.
            contact (:class:`telegram.Contact`, optional): The contact to send.
            disable_notification (:obj:`bool`, optional): Sends the message silently. Users will
                receive a notification with no sound.
            reply_to_message_id (:obj:`int`, optional): If the message is a reply, ID of the
                original message.
            allow_sending_without_reply (:obj:`bool`, optional): Pass :obj:`True`, if the message
                should be sent even if the specified replied-to message is not found.
            reply_markup (:class:`telegram.ReplyMarkup`, optional): Additional interface options. A
                JSON-serialized object for an inline keyboard, custom reply keyboard, instructions
                to remove reply keyboard or to force a reply from the user.
            timeout (:obj:`int` | :obj:`float`, optional): If this value is specified, use it as
                the read timeout from the server (instead of the one specified during creation of
                the connection pool).
            api_kwargs (:obj:`dict`, optional): Arbitrary keyword arguments to be passed to the
                Telegram API.

        Returns:
            :class:`telegram.Message`: On success, the sent Message is returned.

        Raises:
            :class:`telegram.error.TelegramError`

        """
        if (not contact) and (not all([phone_number, first_name])):
            raise ValueError(
                "Either contact or phone_number and first_name must be passed as arguments."
            )

        if isinstance(contact, Contact):
            phone_number = contact.phone_number
            first_name = contact.first_name
            last_name = contact.last_name
            vcard = contact.vcard

        data: JSONDict = {
            'chat_id': chat_id,
            'phone_number': phone_number,
            'first_name': first_name,
        }

        if last_name:
            data['last_name'] = last_name
        if vcard:
            data['vcard'] = vcard

        return await self._message(  # type: ignore[return-value]
            'sendContact',
            data,
            timeout=timeout,
            disable_notification=disable_notification,
            reply_to_message_id=reply_to_message_id,
            reply_markup=reply_markup,
            allow_sending_without_reply=allow_sending_without_reply,
            api_kwargs=api_kwargs,
        )

    @log
    async def send_game(
        self,
        chat_id: Union[int, str],
        game_short_name: str,
        disable_notification: DVInput[bool] = DEFAULT_NONE,
        reply_to_message_id: Union[int, str] = None,
        reply_markup: InlineKeyboardMarkup = None,
        timeout: ODVInput[float] = DEFAULT_NONE,
        api_kwargs: JSONDict = None,
        allow_sending_without_reply: ODVInput[bool] = DEFAULT_NONE,
    ) -> Message:
        """Use this method to send a game.

        Args:
            chat_id (:obj:`int` | :obj:`str`): Unique identifier for the target chat or username
                of the target channel (in the format @channelusername).
            game_short_name (:obj:`str`): Short name of the game, serves as the unique identifier
                for the game. Set up your games via `@BotFather <https://t.me/BotFather>`_.
            disable_notification (:obj:`bool`, optional): Sends the message silently. Users will
                receive a notification with no sound.
            reply_to_message_id (:obj:`int`, optional): If the message is a reply, ID of the
                original message.
            allow_sending_without_reply (:obj:`bool`, optional): Pass :obj:`True`, if the message
                should be sent even if the specified replied-to message is not found.
            reply_markup (:class:`telegram.InlineKeyboardMarkup`, optional): A JSON-serialized
                object for a new inline keyboard. If empty, one ‘Play game_title’ button will be
                shown. If not empty, the first button must launch the game.
            timeout (:obj:`int` | :obj:`float`, optional): If this value is specified, use it as
                the read timeout from the server (instead of the one specified during creation of
                the connection pool).
            api_kwargs (:obj:`dict`, optional): Arbitrary keyword arguments to be passed to the
                Telegram API.

        Returns:
            :class:`telegram.Message`: On success, the sent Message is returned.

        Raises:
            :class:`telegram.error.TelegramError`

        """
        data: JSONDict = {'chat_id': chat_id, 'game_short_name': game_short_name}

        return await self._message(  # type: ignore[return-value]
            'sendGame',
            data,
            timeout=timeout,
            disable_notification=disable_notification,
            reply_to_message_id=reply_to_message_id,
            reply_markup=reply_markup,
            allow_sending_without_reply=allow_sending_without_reply,
            api_kwargs=api_kwargs,
        )

    @log
    async def send_chat_action(
        self,
        chat_id: Union[str, int],
        action: str,
        timeout: ODVInput[float] = DEFAULT_NONE,
        api_kwargs: JSONDict = None,
    ) -> bool:
        """
        Use this method when you need to tell the user that something is happening on the bot's
        side. The status is set for 5 seconds or less (when a message arrives from your bot,
        Telegram clients clear its typing status). Telegram only recommends using this method when
        a response from the bot will take a noticeable amount of time to arrive.

        Args:
            chat_id (:obj:`int` | :obj:`str`): Unique identifier for the target chat or username
                of the target channel (in the format @channelusername).
            action(:class:`telegram.ChatAction` | :obj:`str`): Type of action to broadcast. Choose
                one, depending on what the user is about to receive. For convenience look at the
                constants in :class:`telegram.ChatAction`
            timeout (:obj:`int` | :obj:`float`, optional): If this value is specified, use it as
                the read timeout from the server (instead of the one specified during creation of
                the connection pool).
            api_kwargs (:obj:`dict`, optional): Arbitrary keyword arguments to be passed to the
                Telegram API.

        Returns:
            :obj:`bool`:  On success, :obj:`True` is returned.

        Raises:
            :class:`telegram.error.TelegramError`

        """
        data: JSONDict = {'chat_id': chat_id, 'action': action}
        result = await self._post('sendChatAction', data, timeout=timeout, api_kwargs=api_kwargs)
        return result  # type: ignore[return-value]

    @log
    async def answer_inline_query(
        self,
        inline_query_id: str,
        results: Union[
            List['InlineQueryResult'], Callable[[int], Optional[List['InlineQueryResult']]]
        ],
        cache_time: int = 300,
        is_personal: bool = None,
        next_offset: str = None,
        switch_pm_text: str = None,
        switch_pm_parameter: str = None,
        timeout: ODVInput[float] = DEFAULT_NONE,
        current_offset: str = None,
        api_kwargs: JSONDict = None,
    ) -> bool:
        """
        Use this method to send answers to an inline query. No more than 50 results per query are
        allowed.

        Warning:
            In most use cases :attr:`current_offset` should not be passed manually. Instead of
            calling this method directly, use the shortcut :meth:`telegram.InlineQuery.answer` with
            ``auto_pagination=True``, which will take care of passing the correct value.

        Args:
            inline_query_id (:obj:`str`): Unique identifier for the answered query.
            results (List[:class:`telegram.InlineQueryResult`] | Callable): A list of results for
                the inline query. In case :attr:`current_offset` is passed, ``results`` may also be
                a callable that accepts the current page index starting from 0. It must return
                either a list of :class:`telegram.InlineQueryResult` instances or :obj:`None` if
                there are no more results.
            cache_time (:obj:`int`, optional): The maximum amount of time in seconds that the
                result of the inline query may be cached on the server. Defaults to 300.
            is_personal (:obj:`bool`, optional): Pass :obj:`True`, if results may be cached on
                the server side only for the user that sent the query. By default,
                results may be returned to any user who sends the same query.
            next_offset (:obj:`str`, optional): Pass the offset that a client should send in the
                next query with the same text to receive more results. Pass an empty string if
                there are no more results or if you don't support pagination. Offset length can't
                exceed 64 bytes.
            switch_pm_text (:obj:`str`, optional): If passed, clients will display a button with
                specified text that switches the user to a private chat with the bot and sends the
                bot a start message with the parameter switch_pm_parameter.
            switch_pm_parameter (:obj:`str`, optional): Deep-linking parameter for the /start
                message sent to the bot when user presses the switch button. 1-64 characters,
                only A-Z, a-z, 0-9, _ and - are allowed.
            current_offset (:obj:`str`, optional): The :attr:`telegram.InlineQuery.offset` of
                the inline query to answer. If passed, PTB will automatically take care of
                the pagination for you, i.e. pass the correct ``next_offset`` and truncate the
                results list/get the results from the callable you passed.
            timeout (:obj:`int` | :obj:`float`, optional): If this value is specified, use it as
                the read timeout from the server (instead of the one specified during creation of
                the connection pool).
            api_kwargs (:obj:`dict`, optional): Arbitrary keyword arguments to be passed to the
                Telegram API.

        Example:
            An inline bot that sends YouTube videos can ask the user to connect the bot to their
            YouTube account to adapt search results accordingly. To do this, it displays a
            'Connect your YouTube account' button above the results, or even before showing any.
            The user presses the button, switches to a private chat with the bot and, in doing so,
            passes a start parameter that instructs the bot to return an oauth link. Once done, the
            bot can offer a switch_inline button so that the user can easily return to the chat
            where they wanted to use the bot's inline capabilities.

        Returns:
            :obj:`bool`: On success, :obj:`True` is returned.

        Raises:
            :class:`telegram.error.TelegramError`

        """

        @no_type_check
        def _set_defaults(res):
            # pylint: disable=W0212
            if hasattr(res, 'parse_mode') and res.parse_mode == DEFAULT_NONE:
                if self.defaults:
                    res.parse_mode = self.defaults.parse_mode
                else:
                    res.parse_mode = None
            if hasattr(res, 'input_message_content') and res.input_message_content:
                if (
                    hasattr(res.input_message_content, 'parse_mode')
                    and res.input_message_content.parse_mode == DEFAULT_NONE
                ):
                    if self.defaults:
                        res.input_message_content.parse_mode = DefaultValue.get_value(
                            self.defaults.parse_mode
                        )
                    else:
                        res.input_message_content.parse_mode = None
                if (
                    hasattr(res.input_message_content, 'disable_web_page_preview')
                    and res.input_message_content.disable_web_page_preview == DEFAULT_NONE
                ):
                    if self.defaults:
                        res.input_message_content.disable_web_page_preview = (
                            DefaultValue.get_value(self.defaults.disable_web_page_preview)
                        )
                    else:
                        res.input_message_content.disable_web_page_preview = None

        if current_offset is not None and next_offset is not None:
            raise ValueError('`current_offset` and `next_offset` are mutually exclusive!')

        if current_offset is not None:
            if current_offset == '':
                current_offset_int = 0
            else:
                current_offset_int = int(current_offset)

            next_offset = ''

            if callable(results):
                callable_output = results(current_offset_int)
                if not callable_output:
                    effective_results = []
                else:
                    effective_results = callable_output
                    next_offset = str(current_offset_int + 1)
            else:
                if len(results) > (current_offset_int + 1) * MAX_INLINE_QUERY_RESULTS:
                    next_offset_int = current_offset_int + 1
                    next_offset = str(next_offset_int)
                    effective_results = results[
                        current_offset_int
                        * MAX_INLINE_QUERY_RESULTS : next_offset_int
                        * MAX_INLINE_QUERY_RESULTS
                    ]
                else:
                    effective_results = results[current_offset_int * MAX_INLINE_QUERY_RESULTS :]
        else:
            effective_results = results  # type: ignore[assignment]

        for result in effective_results:
            _set_defaults(result)

        results_dicts = [res.to_dict() for res in effective_results]

        data: JSONDict = {'inline_query_id': inline_query_id, 'results': results_dicts}

        if cache_time or cache_time == 0:
            data['cache_time'] = cache_time
        if is_personal:
            data['is_personal'] = is_personal
        if next_offset is not None:
            data['next_offset'] = next_offset
        if switch_pm_text:
            data['switch_pm_text'] = switch_pm_text
        if switch_pm_parameter:
            data['switch_pm_parameter'] = switch_pm_parameter

        return await self._post(  # type: ignore[return-value]
            'answerInlineQuery',
            data,
            timeout=timeout,
            api_kwargs=api_kwargs,
        )

    @log
    async def get_user_profile_photos(
        self,
        user_id: Union[str, int],
        offset: int = None,
        limit: int = 100,
        timeout: ODVInput[float] = DEFAULT_NONE,
        api_kwargs: JSONDict = None,
    ) -> Optional[UserProfilePhotos]:
        """Use this method to get a list of profile pictures for a user.

        Args:
            user_id (:obj:`int`): Unique identifier of the target user.
            offset (:obj:`int`, optional): Sequential number of the first photo to be returned.
                By default, all photos are returned.
            limit (:obj:`int`, optional): Limits the number of photos to be retrieved. Values
                between 1-100 are accepted. Defaults to 100.
            timeout (:obj:`int` | :obj:`float`, optional): If this value is specified, use it as
                the read timeout from the server (instead of the one specified during creation of
                the connection pool).
            api_kwargs (:obj:`dict`, optional): Arbitrary keyword arguments to be passed to the
                Telegram API.

        Returns:
            :class:`telegram.UserProfilePhotos`

        Raises:
            :class:`telegram.error.TelegramError`

        """
        data: JSONDict = {'user_id': user_id}

        if offset is not None:
            data['offset'] = offset
        if limit:
            data['limit'] = limit

        result = await self._post(
            'getUserProfilePhotos', data, timeout=timeout, api_kwargs=api_kwargs
        )

        return UserProfilePhotos.de_json(result, self)  # type: ignore

    @log
    async def get_file(
        self,
        file_id: Union[
            str, Animation, Audio, ChatPhoto, Document, PhotoSize, Sticker, Video, VideoNote, Voice
        ],
        timeout: ODVInput[float] = DEFAULT_NONE,
        api_kwargs: JSONDict = None,
    ) -> File:
        """
        Use this method to get basic info about a file and prepare it for downloading. For the
        moment, bots can download files of up to 20MB in size. The file can then be downloaded
        with :attr:`telegram.File.download`. It is guaranteed that the link will be
        valid for at least 1 hour. When the link expires, a new one can be requested by
        calling get_file again.

        Note:
             This function may not preserve the original file name and MIME type.
             You should save the file's MIME type and name (if available) when the File object
             is received.

        Args:
            file_id (:obj:`str` | :class:`telegram.Animation` | :class:`telegram.Audio` |         \
                     :class:`telegram.ChatPhoto` | :class:`telegram.Document` |                   \
                     :class:`telegram.PhotoSize` | :class:`telegram.Sticker` |                    \
                     :class:`telegram.Video` | :class:`telegram.VideoNote` |                      \
                     :class:`telegram.Voice`):
                Either the file identifier or an object that has a file_id attribute
                to get file information about.
            timeout (:obj:`int` | :obj:`float`, optional): If this value is specified, use it as
                the read timeout from the server (instead of the one specified during creation of
                the connection pool).
            api_kwargs (:obj:`dict`, optional): Arbitrary keyword arguments to be passed to the
                Telegram API.

        Returns:
            :class:`telegram.File`

        Raises:
            :class:`telegram.error.TelegramError`

        """
        try:
            file_id = file_id.file_id  # type: ignore[union-attr]
        except AttributeError:
            pass

        data: JSONDict = {'file_id': file_id}

        result = await self._post('getFile', data, timeout=timeout, api_kwargs=api_kwargs)

        if result.get('file_path') and not is_local_file(  # type: ignore[union-attr]
            result['file_path']  # type: ignore[index]
        ):
            result['file_path'] = '{}/{}'.format(  # type: ignore[index]
                self.base_file_url, result['file_path']  # type: ignore[index]
            )

        return File.de_json(result, self)  # type: ignore

    @log
    async def kick_chat_member(
        self,
        chat_id: Union[str, int],
        user_id: Union[str, int],
        timeout: ODVInput[float] = DEFAULT_NONE,
        until_date: Union[int, datetime] = None,
        api_kwargs: JSONDict = None,
    ) -> bool:
        """
        Use this method to kick a user from a group or a supergroup or a channel. In the case of
        supergroups and channels, the user will not be able to return to the group on their own
        using invite links, etc., unless unbanned first. The bot must be an administrator in the
        group for this to work.

        Args:
            chat_id (:obj:`int` | :obj:`str`): Unique identifier for the target chat or  username
                of the target channel (in the format @channelusername).
            user_id (:obj:`int`): Unique identifier of the target user.
            timeout (:obj:`int` | :obj:`float`, optional): If this value is specified, use it as
                the read timeout from the server (instead of the one specified during creation of
                the connection pool).
            until_date (:obj:`int` | :obj:`datetime.datetime`, optional): Date when the user will
                be unbanned, unix time. If user is banned for more than 366 days or less than 30
                seconds from the current time they are considered to be banned forever.
                For timezone naive :obj:`datetime.datetime` objects, the default timezone of the
                bot will be used.
            api_kwargs (:obj:`dict`, optional): Arbitrary keyword arguments to be passed to the
                Telegram API.

        Returns:
            :obj:`bool` On success, :obj:`True` is returned.

        Raises:
            :class:`telegram.error.TelegramError`

        """
        data: JSONDict = {'chat_id': chat_id, 'user_id': user_id}

        if until_date is not None:
            if isinstance(until_date, datetime):
                until_date = to_timestamp(
                    until_date, tzinfo=self.defaults.tzinfo if self.defaults else None
                )
            data['until_date'] = until_date

        result = await self._post('kickChatMember', data, timeout=timeout, api_kwargs=api_kwargs)

        return result  # type: ignore[return-value]

    @log
    async def unban_chat_member(
        self,
        chat_id: Union[str, int],
        user_id: Union[str, int],
        timeout: ODVInput[float] = DEFAULT_NONE,
        api_kwargs: JSONDict = None,
        only_if_banned: bool = None,
    ) -> bool:
        """Use this method to unban a previously kicked user in a supergroup or channel.

        The user will *not* return to the group or channel automatically, but will be able to join
        via link, etc. The bot must be an administrator for this to work. By default, this method
        guarantees that after the call the user is not a member of the chat, but will be able to
        join it. So if the user is a member of the chat they will also be *removed* from the chat.
        If you don't want this, use the parameter :attr:`only_if_banned`.

        Args:
            chat_id (:obj:`int` | :obj:`str`): Unique identifier for the target chat or username
                of the target channel (in the format @channelusername).
            user_id (:obj:`int`): Unique identifier of the target user.
            only_if_banned (:obj:`bool`, optional): Do nothing if the user is not banned.
            timeout (:obj:`int` | :obj:`float`, optional): If this value is specified, use it as
                the read timeout from the server (instead of the one specified during creation of
                the connection pool).
            api_kwargs (:obj:`dict`, optional): Arbitrary keyword arguments to be passed to the
                Telegram API.

        Returns:
            :obj:`bool` On success, :obj:`True` is returned.

        Raises:
            :class:`telegram.error.TelegramError`

        """
        data: JSONDict = {'chat_id': chat_id, 'user_id': user_id}

        if only_if_banned is not None:
            data['only_if_banned'] = only_if_banned

        result = await self._post('unbanChatMember', data, timeout=timeout, api_kwargs=api_kwargs)

        return result  # type: ignore[return-value]

    @log
    async def answer_callback_query(
        self,
        callback_query_id: str,
        text: str = None,
        show_alert: bool = False,
        url: str = None,
        cache_time: int = None,
        timeout: ODVInput[float] = DEFAULT_NONE,
        api_kwargs: JSONDict = None,
    ) -> bool:
        """
        Use this method to send answers to callback queries sent from inline keyboards. The answer
        will be displayed to the user as a notification at the top of the chat screen or as an
        alert.
        Alternatively, the user can be redirected to the specified Game URL. For this option to
        work, you must first create a game for your bot via BotFather and accept the terms.
        Otherwise, you may use links like t.me/your_bot?start=XXXX that open your bot with
        a parameter.

        Args:
            callback_query_id (:obj:`str`): Unique identifier for the query to be answered.
            text (:obj:`str`, optional): Text of the notification. If not specified, nothing will
                be shown to the user, 0-200 characters.
            show_alert (:obj:`bool`, optional): If :obj:`True`, an alert will be shown by the
                client instead of a notification at the top of the chat screen. Defaults to
                :obj:`False`.
            url (:obj:`str`, optional): URL that will be opened by the user's client. If you have
                created a Game and accepted the conditions via
                `@BotFather <https://t.me/BotFather>`_, specify the URL that
                opens your game - note that this will only work if the query comes from a callback
                game button. Otherwise, you may use links like t.me/your_bot?start=XXXX that open
                your bot with a parameter.
            cache_time (:obj:`int`, optional): The maximum amount of time in seconds that the
                result of the callback query may be cached client-side. Defaults to 0.
            timeout (:obj:`int` | :obj:`float`, optional): If this value is specified, use it as
                the read timeout from the server (instead of the one specified during creation of
                the connection pool).
            api_kwargs (:obj:`dict`, optional): Arbitrary keyword arguments to be passed to the
                Telegram API.

        Returns:
            :obj:`bool` On success, :obj:`True` is returned.

        Raises:
            :class:`telegram.error.TelegramError`

        """
        data: JSONDict = {'callback_query_id': callback_query_id}

        if text:
            data['text'] = text
        if show_alert:
            data['show_alert'] = show_alert
        if url:
            data['url'] = url
        if cache_time is not None:
            data['cache_time'] = cache_time

        result = await self._post(
            'answerCallbackQuery', data, timeout=timeout, api_kwargs=api_kwargs
        )

        return result  # type: ignore[return-value]

    @log
    async def edit_message_text(
        self,
        text: str,
        chat_id: Union[str, int] = None,
        message_id: Union[str, int] = None,
        inline_message_id: Union[str, int] = None,
        parse_mode: ODVInput[str] = DEFAULT_NONE,
        disable_web_page_preview: ODVInput[bool] = DEFAULT_NONE,
        reply_markup: InlineKeyboardMarkup = None,
        timeout: ODVInput[float] = DEFAULT_NONE,
        api_kwargs: JSONDict = None,
        entities: Union[List['MessageEntity'], Tuple['MessageEntity', ...]] = None,
    ) -> Union[Message, bool]:
        """
        Use this method to edit text and game messages.

        Args:
            chat_id (:obj:`int` | :obj:`str`, optional): Required if inline_message_id is not
                specified. Unique identifier for the target chat or username of the target channel
                (in the format @channelusername)
            message_id (:obj:`int`, optional): Required if inline_message_id is not specified.
                Identifier of the message to edit.
            inline_message_id (:obj:`str`, optional): Required if chat_id and message_id are not
                specified. Identifier of the inline message.
            text (:obj:`str`): New text of the message, 1-4096 characters after entities parsing.
            parse_mode (:obj:`str`, optional): Send Markdown or HTML, if you want Telegram apps to
                show bold, italic, fixed-width text or inline URLs in your bot's message. See the
                constants in :class:`telegram.ParseMode` for the available modes.
            entities (List[:class:`telegram.MessageEntity`], optional): List of special entities
                that appear in message text, which can be specified instead of :attr:`parse_mode`.
            disable_web_page_preview (:obj:`bool`, optional): Disables link previews for links in
                this message.
            reply_markup (:class:`telegram.InlineKeyboardMarkup`, optional): A JSON-serialized
                object for an inline keyboard.
            timeout (:obj:`int` | :obj:`float`, optional): If this value is specified, use it as
                the read timeout from the server (instead of the one specified during creation of
                the connection pool).
            api_kwargs (:obj:`dict`, optional): Arbitrary keyword arguments to be passed to the
                Telegram API.

        Returns:
            :class:`telegram.Message`: On success, if edited message is not an inline message, the
            edited message is returned, otherwise :obj:`True` is returned.

        Raises:
            :class:`telegram.error.TelegramError`

        """
        data: JSONDict = {
            'text': text,
            'parse_mode': parse_mode,
            'disable_web_page_preview': disable_web_page_preview,
        }

        if chat_id:
            data['chat_id'] = chat_id
        if message_id:
            data['message_id'] = message_id
        if inline_message_id:
            data['inline_message_id'] = inline_message_id
        if entities:
            data['entities'] = [me.to_dict() for me in entities]

        return await self._message(
            'editMessageText',
            data,
            timeout=timeout,
            reply_markup=reply_markup,
            api_kwargs=api_kwargs,
        )

    @log
    async def edit_message_caption(
        self,
        chat_id: Union[str, int] = None,
        message_id: Union[str, int] = None,
        inline_message_id: Union[str, int] = None,
        caption: str = None,
        reply_markup: InlineKeyboardMarkup = None,
        timeout: ODVInput[float] = DEFAULT_NONE,
        parse_mode: ODVInput[str] = DEFAULT_NONE,
        api_kwargs: JSONDict = None,
        caption_entities: Union[List['MessageEntity'], Tuple['MessageEntity', ...]] = None,
    ) -> Union[Message, bool]:
        """
        Use this method to edit captions of messages.

        Args:
            chat_id (:obj:`int` | :obj:`str`, optional): Required if inline_message_id is not
                specified. Unique identifier for the target chat or username of the target channel
                (in the format @channelusername)
            message_id (:obj:`int`, optional): Required if inline_message_id is not specified.
                Identifier of the message to edit.
            inline_message_id (:obj:`str`, optional): Required if chat_id and message_id are not
                specified. Identifier of the inline message.
            caption (:obj:`str`, optional): New caption of the message, 0-1024 characters after
                entities parsing.
            parse_mode (:obj:`str`, optional): Send Markdown or HTML, if you want Telegram apps to
                show bold, italic, fixed-width text or inline URLs in the media caption. See the
                constants in :class:`telegram.ParseMode` for the available modes.
            caption_entities (List[:class:`telegram.MessageEntity`], optional): List of special
                entities that appear in message text, which can be specified instead of
                :attr:`parse_mode`.
            reply_markup (:class:`telegram.InlineKeyboardMarkup`, optional): A JSON-serialized
                object for an inline keyboard.
            timeout (:obj:`int` | :obj:`float`, optional): If this value is specified, use it as
                the read timeout from the server (instead of the one specified during creation of
                the connection pool).
            api_kwargs (:obj:`dict`, optional): Arbitrary keyword arguments to be passed to the
                Telegram API.

        Returns:
            :class:`telegram.Message`: On success, if edited message is not an inline message, the
            edited message is returned, otherwise :obj:`True` is returned.

        Raises:
            :class:`telegram.error.TelegramError`

        """
        if inline_message_id is None and (chat_id is None or message_id is None):
            raise ValueError(
                'edit_message_caption: Both chat_id and message_id are required when '
                'inline_message_id is not specified'
            )

        data: JSONDict = {'parse_mode': parse_mode}

        if caption:
            data['caption'] = caption
        if caption_entities:
            data['caption_entities'] = [me.to_dict() for me in caption_entities]
        if chat_id:
            data['chat_id'] = chat_id
        if message_id:
            data['message_id'] = message_id
        if inline_message_id:
            data['inline_message_id'] = inline_message_id

        return await self._message(
            'editMessageCaption',
            data,
            timeout=timeout,
            reply_markup=reply_markup,
            api_kwargs=api_kwargs,
        )

    @log
    async def edit_message_media(
        self,
        chat_id: Union[str, int] = None,
        message_id: Union[str, int] = None,
        inline_message_id: Union[str, int] = None,
        media: 'InputMedia' = None,
        reply_markup: InlineKeyboardMarkup = None,
        timeout: ODVInput[float] = DEFAULT_NONE,
        api_kwargs: JSONDict = None,
    ) -> Union[Message, bool]:
        """
        Use this method to edit animation, audio, document, photo, or video messages. If a message
        is part of a message album, then it can be edited only to an audio for audio albums, only
        to a document for document albums and to a photo or a video otherwise. When an inline
        message is edited, a new file can't be uploaded. Use a previously uploaded file via its
        ``file_id`` or specify a URL.

        Args:
            chat_id (:obj:`int` | :obj:`str`, optional): Required if inline_message_id is not
                specified. Unique identifier for the target chat or username of the target channel
                (in the format @channelusername).
            message_id (:obj:`int`, optional): Required if inline_message_id is not specified.
                Identifier of the message to edit.
            inline_message_id (:obj:`str`, optional): Required if chat_id and message_id are not
                specified. Identifier of the inline message.
            media (:class:`telegram.InputMedia`): An object for a new media content
                of the message.
            reply_markup (:class:`telegram.InlineKeyboardMarkup`, optional): A JSON-serialized
                object for an inline keyboard.
            timeout (:obj:`int` | :obj:`float`, optional): If this value is specified, use it as
                the read timeout from the server (instead of the one specified during creation of
                the connection pool).
            api_kwargs (:obj:`dict`, optional): Arbitrary keyword arguments to be passed to the
                Telegram API.

        Returns:
            :class:`telegram.Message`: On success, if edited message is sent by the bot, the
            edited Message is returned, otherwise :obj:`True` is returned.

        Raises:
            :class:`telegram.error.TelegramError`
        """

        if inline_message_id is None and (chat_id is None or message_id is None):
            raise ValueError(
                'edit_message_media: Both chat_id and message_id are required when '
                'inline_message_id is not specified'
            )

        data: JSONDict = {'media': media}

        if chat_id:
            data['chat_id'] = chat_id
        if message_id:
            data['message_id'] = message_id
        if inline_message_id:
            data['inline_message_id'] = inline_message_id

        return await self._message(
            'editMessageMedia',
            data,
            timeout=timeout,
            reply_markup=reply_markup,
            api_kwargs=api_kwargs,
        )

    @log
    async def edit_message_reply_markup(
        self,
        chat_id: Union[str, int] = None,
        message_id: Union[str, int] = None,
        inline_message_id: Union[str, int] = None,
        reply_markup: Optional['InlineKeyboardMarkup'] = None,
        timeout: ODVInput[float] = DEFAULT_NONE,
        api_kwargs: JSONDict = None,
    ) -> Union[Message, bool]:
        """
        Use this method to edit only the reply markup of messages sent by the bot or via the bot
        (for inline bots).

        Args:
            chat_id (:obj:`int` | :obj:`str`, optional): Required if inline_message_id is not
                specified. Unique identifier for the target chat or username of the target channel
                (in the format @channelusername).
            message_id (:obj:`int`, optional): Required if inline_message_id is not specified.
                Identifier of the message to edit.
            inline_message_id (:obj:`str`, optional): Required if chat_id and message_id are not
                specified. Identifier of the inline message.
            reply_markup (:class:`telegram.InlineKeyboardMarkup`, optional): A JSON-serialized
                object for an inline keyboard.
            timeout (:obj:`int` | :obj:`float`, optional): If this value is specified, use it as
                the read timeout from the server (instead of the one specified during creation of
                the connection pool).
            api_kwargs (:obj:`dict`, optional): Arbitrary keyword arguments to be passed to the
                Telegram API.

        Returns:
            :class:`telegram.Message`: On success, if edited message is not an inline message, the
            edited message is returned, otherwise :obj:`True` is returned.

        Raises:
            :class:`telegram.error.TelegramError`

        """
        if inline_message_id is None and (chat_id is None or message_id is None):
            raise ValueError(
                'edit_message_reply_markup: Both chat_id and message_id are required when '
                'inline_message_id is not specified'
            )

        data: JSONDict = {}

        if chat_id:
            data['chat_id'] = chat_id
        if message_id:
            data['message_id'] = message_id
        if inline_message_id:
            data['inline_message_id'] = inline_message_id

        return await self._message(
            'editMessageReplyMarkup',
            data,
            timeout=timeout,
            reply_markup=reply_markup,
            api_kwargs=api_kwargs,
        )

    @log
    async def get_updates(
        self,
        offset: int = None,
        limit: int = 100,
        timeout: float = 0,
        read_latency: float = 2.0,
        allowed_updates: List[str] = None,
        api_kwargs: JSONDict = None,
    ) -> List[Update]:
        """Use this method to receive incoming updates using long polling.

        Args:
            offset (:obj:`int`, optional): Identifier of the first update to be returned. Must be
                greater by one than the highest among the identifiers of previously received
                updates. By default, updates starting with the earliest unconfirmed update are
                returned. An update is considered confirmed as soon as getUpdates is called with an
                offset higher than its update_id. The negative offset can be specified to retrieve
                updates starting from -offset update from the end of the updates queue. All
                previous updates will forgotten.
            limit (:obj:`int`, optional): Limits the number of updates to be retrieved. Values
                between 1-100 are accepted. Defaults to 100.
            timeout (:obj:`int`, optional): Timeout in seconds for long polling. Defaults to 0,
                i.e. usual short polling. Should be positive, short polling should be used for
                testing purposes only.
            read_latency (:obj:`float`| :obj:`int`, optional): Grace time in seconds for receiving
                the reply from server. Will be added to the ``timeout`` value and used as the read
                timeout from server. Defaults to  ``2``.
            allowed_updates (List[:obj:`str`]), optional): A JSON-serialized list the types of
                updates you want your bot to receive. For example, specify ["message",
                "edited_channel_post", "callback_query"] to only receive updates of these types.
                See :class:`telegram.Update` for a complete list of available update types.
                Specify an empty list to receive all updates regardless of type (default). If not
                specified, the previous setting will be used. Please note that this parameter
                doesn't affect updates created before the call to the get_updates, so unwanted
                updates may be received for a short period of time.
            api_kwargs (:obj:`dict`, optional): Arbitrary keyword arguments to be passed to the
                Telegram API.

        Note:
            1. This method will not work if an outgoing webhook is set up.
            2. In order to avoid getting duplicate updates, recalculate offset after each
               server response.
            3. To take full advantage of this library take a look at :class:`telegram.ext.Updater`

        Returns:
            List[:class:`telegram.Update`]

        Raises:
            :class:`telegram.error.TelegramError`

        """
        data: JSONDict = {'timeout': timeout}

        if offset:
            data['offset'] = offset
        if limit:
            data['limit'] = limit
        if allowed_updates is not None:
            data['allowed_updates'] = allowed_updates

        # Ideally we'd use an aggressive read timeout for the polling. However,
        # * Short polling should return within 2 seconds.
        # * Long polling poses a different problem: the connection might have been dropped while
        #   waiting for the server to return and there's no way of knowing the connection had been
        #   dropped in real time.
        result = await self._post(
            'getUpdates', data, timeout=float(read_latency) + float(timeout), api_kwargs=api_kwargs
        )

        if result:
            self.logger.debug(
                'Getting updates: %s', [u['update_id'] for u in result]  # type: ignore
            )
        else:
            self.logger.debug('No new updates found.')

        return [Update.de_json(u, self) for u in result]  # type: ignore

    @log
    async def set_webhook(
        self,
        url: str = None,
        certificate: FileInput = None,
        timeout: ODVInput[float] = DEFAULT_NONE,
        max_connections: int = 40,
        allowed_updates: List[str] = None,
        api_kwargs: JSONDict = None,
        ip_address: str = None,
        drop_pending_updates: bool = None,
    ) -> bool:
        """
        Use this method to specify a url and receive incoming updates via an outgoing webhook.
        Whenever there is an update for the bot, Telegram will send an HTTPS POST request to the
        specified url, containing a JSON-serialized Update. In case of an unsuccessful request,
        Telegram will give up after a reasonable amount of attempts.

        If you'd like to make sure that the Webhook request comes from Telegram, Telegram
        recommends using a secret path in the URL, e.g. https://www.example.com/<token>. Since
        nobody else knows your bot's token, you can be pretty sure it's us.

        Note:
            The certificate argument should be a file from disk ``open(filename, 'rb')``.

        Args:
            url (:obj:`str`): HTTPS url to send updates to. Use an empty string to remove webhook
                integration.
            certificate (:obj:`filelike`): Upload your public key certificate so that the root
                certificate in use can be checked. See our self-signed guide for details.
                (https://goo.gl/rw7w6Y)
            ip_address (:obj:`str`, optional): The fixed IP address which will be used to send
                webhook requests instead of the IP address resolved through DNS.
            max_connections (:obj:`int`, optional): Maximum allowed number of simultaneous HTTPS
                connections to the webhook for update delivery, 1-100. Defaults to 40. Use lower
                values to limit the load on your bot's server, and higher values to increase your
                bot's throughput.
            allowed_updates (List[:obj:`str`], optional): A JSON-serialized list the types of
                updates you want your bot to receive. For example, specify ["message",
                "edited_channel_post", "callback_query"] to only receive updates of these types.
                See :class:`telegram.Update` for a complete list of available update types.
                Specify an empty list to receive all updates regardless of type (default). If not
                specified, the previous setting will be used. Please note that this parameter
                doesn't affect updates created before the call to the set_webhook, so unwanted
                updates may be received for a short period of time.
            drop_pending_updates (:obj:`bool`, optional): Pass :obj:`True` to drop all pending
                updates.
            timeout (:obj:`int` | :obj:`float`, optional): If this value is specified, use it as
                the read timeout from the server (instead of the one specified during creation of
                the connection pool).
            api_kwargs (:obj:`dict`, optional): Arbitrary keyword arguments to be passed to the
                Telegram API.

        Note:
            1. You will not be able to receive updates using get_updates for as long as an outgoing
               webhook is set up.
            2. To use a self-signed certificate, you need to upload your public key certificate
               using certificate parameter. Please upload as InputFile, sending a String will not
               work.
            3. Ports currently supported for Webhooks: 443, 80, 88, 8443.

            If you're having any trouble setting up webhooks, please check out this `guide to
            Webhooks`_.

        Returns:
            :obj:`bool` On success, :obj:`True` is returned.

        Raises:
            :class:`telegram.error.TelegramError`

        .. _`guide to Webhooks`: https://core.telegram.org/bots/webhooks

        """
        data: JSONDict = {}

        if url is not None:
            data['url'] = url
        if certificate:
            data['certificate'] = parse_file_input(certificate)
        if max_connections is not None:
            data['max_connections'] = max_connections
        if allowed_updates is not None:
            data['allowed_updates'] = allowed_updates
        if ip_address:
            data['ip_address'] = ip_address
        if drop_pending_updates:
            data['drop_pending_updates'] = drop_pending_updates

        result = await self._post('setWebhook', data, timeout=timeout, api_kwargs=api_kwargs)

        return result  # type: ignore[return-value]

    @log
<<<<<<< HEAD
    async def delete_webhook(
        self, timeout: float = None, api_kwargs: JSONDict = None, drop_pending_updates: bool = None
=======
    def delete_webhook(
        self,
        timeout: ODVInput[float] = DEFAULT_NONE,
        api_kwargs: JSONDict = None,
        drop_pending_updates: bool = None,
>>>>>>> e9c01c77
    ) -> bool:
        """
        Use this method to remove webhook integration if you decide to switch back to
        getUpdates. Requires no parameters.

        Args:
            drop_pending_updates(:obj:`bool`, optional): Pass :obj:`True`: to drop all pending
                updates.
            timeout (:obj:`int` | :obj:`float`, optional): If this value is specified, use it as
                the read timeout from the server (instead of the one specified during creation of
                the connection pool).
            api_kwargs (:obj:`dict`, optional): Arbitrary keyword arguments to be passed to the
                Telegram API.

        Returns:
            :obj:`bool` On success, :obj:`True` is returned.

        Raises:
            :class:`telegram.error.TelegramError`

        """
        data = {}

        if drop_pending_updates:
            data['drop_pending_updates'] = drop_pending_updates

        result = await self._post('deleteWebhook', data, timeout=timeout, api_kwargs=api_kwargs)

        return result  # type: ignore[return-value]

    @log
<<<<<<< HEAD
    async def leave_chat(
        self, chat_id: Union[str, int], timeout: float = None, api_kwargs: JSONDict = None
=======
    def leave_chat(
        self,
        chat_id: Union[str, int],
        timeout: ODVInput[float] = DEFAULT_NONE,
        api_kwargs: JSONDict = None,
>>>>>>> e9c01c77
    ) -> bool:
        """Use this method for your bot to leave a group, supergroup or channel.

        Args:
            chat_id (:obj:`int` | :obj:`str`): Unique identifier for the target chat or username
                of the target channel (in the format @channelusername).
            timeout (:obj:`int` | :obj:`float`, optional): If this value is specified, use it as
                the read timeout from the server (instead of the one specified during creation of
                the connection pool).
            api_kwargs (:obj:`dict`, optional): Arbitrary keyword arguments to be passed to the
                Telegram API.

        Returns:
            :obj:`bool` On success, :obj:`True` is returned.

        Raises:
            :class:`telegram.error.TelegramError`

        """
        data: JSONDict = {'chat_id': chat_id}

        result = await self._post('leaveChat', data, timeout=timeout, api_kwargs=api_kwargs)

        return result  # type: ignore[return-value]

    @log
<<<<<<< HEAD
    async def get_chat(
        self, chat_id: Union[str, int], timeout: float = None, api_kwargs: JSONDict = None
=======
    def get_chat(
        self,
        chat_id: Union[str, int],
        timeout: ODVInput[float] = DEFAULT_NONE,
        api_kwargs: JSONDict = None,
>>>>>>> e9c01c77
    ) -> Chat:
        """
        Use this method to get up to date information about the chat (current name of the user for
        one-on-one conversations, current username of a user, group or channel, etc.).

        Args:
            chat_id (:obj:`int` | :obj:`str`): Unique identifier for the target chat or username
                of the target channel (in the format @channelusername).
            timeout (:obj:`int` | :obj:`float`, optional): If this value is specified, use it as
                the read timeout from the server (instead of the one specified during creation of
                the connection pool).
            api_kwargs (:obj:`dict`, optional): Arbitrary keyword arguments to be passed to the
                Telegram API.

        Returns:
            :class:`telegram.Chat`

        Raises:
            :class:`telegram.error.TelegramError`

        """
        data: JSONDict = {'chat_id': chat_id}

        result = await self._post('getChat', data, timeout=timeout, api_kwargs=api_kwargs)

        return Chat.de_json(result, self)  # type: ignore

    @log
<<<<<<< HEAD
    async def get_chat_administrators(
        self, chat_id: Union[str, int], timeout: float = None, api_kwargs: JSONDict = None
=======
    def get_chat_administrators(
        self,
        chat_id: Union[str, int],
        timeout: ODVInput[float] = DEFAULT_NONE,
        api_kwargs: JSONDict = None,
>>>>>>> e9c01c77
    ) -> List[ChatMember]:
        """
        Use this method to get a list of administrators in a chat.

        Args:
            chat_id (:obj:`int` | :obj:`str`): Unique identifier for the target chat or username
                of the target channel (in the format @channelusername).
            timeout (:obj:`int` | :obj:`float`, optional): If this value is specified, use it as
                the read timeout from the server (instead of the one specified during creation of
                the connection pool).
            api_kwargs (:obj:`dict`, optional): Arbitrary keyword arguments to be passed to the
                Telegram API.

        Returns:
            List[:class:`telegram.ChatMember`]: On success, returns a list of ``ChatMember``
            objects that contains information about all chat administrators except
            other bots. If the chat is a group or a supergroup and no administrators were
            appointed, only the creator will be returned.

        Raises:
            :class:`telegram.error.TelegramError`

        """
        data: JSONDict = {'chat_id': chat_id}
<<<<<<< HEAD
        result = await self._post(
            'getChatAdministrators', data, timeout=timeout, api_kwargs=api_kwargs
        )
        return [ChatMember.de_json(x, self) for x in result]  # type: ignore

    @log
    async def get_chat_members_count(
        self, chat_id: Union[str, int], timeout: float = None, api_kwargs: JSONDict = None
=======

        result = self._post('getChatAdministrators', data, timeout=timeout, api_kwargs=api_kwargs)

        return ChatMember.de_list(result, self)  # type: ignore

    @log
    def get_chat_members_count(
        self,
        chat_id: Union[str, int],
        timeout: ODVInput[float] = DEFAULT_NONE,
        api_kwargs: JSONDict = None,
>>>>>>> e9c01c77
    ) -> int:
        """Use this method to get the number of members in a chat.

        Args:
            chat_id (:obj:`int` | :obj:`str`): Unique identifier for the target chat or username
                of the target channel (in the format @channelusername).
            timeout (:obj:`int` | :obj:`float`, optional): If this value is specified, use it as
                the read timeout from the server (instead of the one specified during creation of
                the connection pool).
            api_kwargs (:obj:`dict`, optional): Arbitrary keyword arguments to be passed to the
                Telegram API.

        Returns:
            :obj:`int`: Number of members in the chat.

        Raises:
            :class:`telegram.error.TelegramError`

        """
        data: JSONDict = {'chat_id': chat_id}
        result = await self._post(
            'getChatMembersCount', data, timeout=timeout, api_kwargs=api_kwargs
        )
        return result  # type: ignore[return-value]

    @log
    async def get_chat_member(
        self,
        chat_id: Union[str, int],
        user_id: Union[str, int],
        timeout: ODVInput[float] = DEFAULT_NONE,
        api_kwargs: JSONDict = None,
    ) -> ChatMember:
        """Use this method to get information about a member of a chat.

        Args:
            chat_id (:obj:`int` | :obj:`str`): Unique identifier for the target chat or username
                of the target channel (in the format @channelusername).
            user_id (:obj:`int`): Unique identifier of the target user.
            timeout (:obj:`int` | :obj:`float`, optional): If this value is specified, use it as
                the read timeout from the server (instead of the one specified during creation of
                the connection pool).
            api_kwargs (:obj:`dict`, optional): Arbitrary keyword arguments to be passed to the
                Telegram API.

        Returns:
            :class:`telegram.ChatMember`

        Raises:
            :class:`telegram.error.TelegramError`

        """
        data: JSONDict = {'chat_id': chat_id, 'user_id': user_id}
        result = await self._post('getChatMember', data, timeout=timeout, api_kwargs=api_kwargs)
        return ChatMember.de_json(result, self)  # type: ignore

    @log
    async def set_chat_sticker_set(
        self,
        chat_id: Union[str, int],
        sticker_set_name: str,
        timeout: ODVInput[float] = DEFAULT_NONE,
        api_kwargs: JSONDict = None,
    ) -> bool:
        """Use this method to set a new group sticker set for a supergroup.
        The bot must be an administrator in the chat for this to work and must have the appropriate
        admin rights. Use the field :attr:`telegram.Chat.can_set_sticker_set` optionally returned
        in :attr:`get_chat` requests to check if the bot can use this method.

        Args:
            chat_id (:obj:`int` | :obj:`str`): Unique identifier for the target chat or username
                of the target supergroup (in the format @supergroupusername).
            sticker_set_name (:obj:`str`): Name of the sticker set to be set as the group
                sticker set.
            timeout (:obj:`int` | :obj:`float`, optional): If this value is specified, use it as
                the read timeout from the server (instead of the one specified during creation of
                the connection pool).
            api_kwargs (:obj:`dict`, optional): Arbitrary keyword arguments to be passed to the
                Telegram API.

        Returns:
            :obj:`bool`: On success, :obj:`True` is returned.
        """
        data: JSONDict = {'chat_id': chat_id, 'sticker_set_name': sticker_set_name}
        result = await self._post(
            'setChatStickerSet', data, timeout=timeout, api_kwargs=api_kwargs
        )
        return result  # type: ignore[return-value]

    @log
<<<<<<< HEAD
    async def delete_chat_sticker_set(
        self, chat_id: Union[str, int], timeout: float = None, api_kwargs: JSONDict = None
=======
    def delete_chat_sticker_set(
        self,
        chat_id: Union[str, int],
        timeout: ODVInput[float] = DEFAULT_NONE,
        api_kwargs: JSONDict = None,
>>>>>>> e9c01c77
    ) -> bool:
        """Use this method to delete a group sticker set from a supergroup. The bot must be an
        administrator in the chat for this to work and must have the appropriate admin rights.
        Use the field :attr:`telegram.Chat.can_set_sticker_set` optionally returned in
        :attr:`get_chat` requests to check if the bot can use this method.

        Args:
            chat_id (:obj:`int` | :obj:`str`): Unique identifier for the target chat or username
                of the target supergroup (in the format @supergroupusername).
            timeout (:obj:`int` | :obj:`float`, optional): If this value is specified, use it as
                the read timeout from the server (instead of the one specified during creation of
                the connection pool).
            api_kwargs (:obj:`dict`, optional): Arbitrary keyword arguments to be passed to the
                Telegram API.

        Returns:
             :obj:`bool`: On success, :obj:`True` is returned.
        """
        data: JSONDict = {'chat_id': chat_id}
        result = await self._post(
            'deleteChatStickerSet', data, timeout=timeout, api_kwargs=api_kwargs
        )
        return result  # type: ignore[return-value]

<<<<<<< HEAD
    async def get_webhook_info(
        self, timeout: float = None, api_kwargs: JSONDict = None
=======
    def get_webhook_info(
        self, timeout: ODVInput[float] = DEFAULT_NONE, api_kwargs: JSONDict = None
>>>>>>> e9c01c77
    ) -> WebhookInfo:
        """Use this method to get current webhook status. Requires no parameters.

        If the bot is using getUpdates, will return an object with the url field empty.

        Args:
            timeout (:obj:`int` | :obj:`float`, optional): If this value is specified, use it as
                the read timeout from the server (instead of the one specified during creation of
                the connection pool).
            api_kwargs (:obj:`dict`, optional): Arbitrary keyword arguments to be passed to the
                Telegram API.

        Returns:
            :class:`telegram.WebhookInfo`

        """
        result = await self._post('getWebhookInfo', None, timeout=timeout, api_kwargs=api_kwargs)
        return WebhookInfo.de_json(result, self)  # type: ignore

    @log
    async def set_game_score(
        self,
        user_id: Union[int, str],
        score: int,
        chat_id: Union[str, int] = None,
        message_id: Union[str, int] = None,
        inline_message_id: Union[str, int] = None,
        force: bool = None,
        disable_edit_message: bool = None,
        timeout: ODVInput[float] = DEFAULT_NONE,
        api_kwargs: JSONDict = None,
    ) -> Union[Message, bool]:
        """
        Use this method to set the score of the specified user in a game.

        Args:
            user_id (:obj:`int`): User identifier.
            score (:obj:`int`): New score, must be non-negative.
            force (:obj:`bool`, optional): Pass :obj:`True`, if the high score is allowed to
                decrease. This can be useful when fixing mistakes or banning cheaters.
            disable_edit_message (:obj:`bool`, optional): Pass :obj:`True`, if the game message
                should not be automatically edited to include the current scoreboard.
            chat_id (:obj:`int` | :obj:`str`, optional): Required if inline_message_id is not
                specified. Unique identifier for the target chat.
            message_id (:obj:`int`, optional): Required if inline_message_id is not specified.
                Identifier of the sent message.
            inline_message_id (:obj:`str`, optional): Required if chat_id and message_id are not
                specified. Identifier of the inline message.
            timeout (:obj:`int` | :obj:`float`, optional): If this value is specified, use it as
                the read timeout from the server (instead of the one specified during creation of
                the connection pool).
            api_kwargs (:obj:`dict`, optional): Arbitrary keyword arguments to be passed to the
                Telegram API.

        Returns:
            :class:`telegram.Message`: The edited message, or if the message wasn't sent by the bot
            , :obj:`True`.

        Raises:
            :class:`telegram.error.TelegramError`: If the new score is not greater than the user's
                current score in the chat and force is :obj:`False`.

        """
        data: JSONDict = {'user_id': user_id, 'score': score}

        if chat_id:
            data['chat_id'] = chat_id
        if message_id:
            data['message_id'] = message_id
        if inline_message_id:
            data['inline_message_id'] = inline_message_id
        if force is not None:
            data['force'] = force
        if disable_edit_message is not None:
            data['disable_edit_message'] = disable_edit_message

        return await self._message(
            'setGameScore',
            data,
            timeout=timeout,
            api_kwargs=api_kwargs,
        )

    @log
    async def get_game_high_scores(
        self,
        user_id: Union[int, str],
        chat_id: Union[str, int] = None,
        message_id: Union[str, int] = None,
        inline_message_id: Union[str, int] = None,
        timeout: ODVInput[float] = DEFAULT_NONE,
        api_kwargs: JSONDict = None,
    ) -> List[GameHighScore]:
        """
        Use this method to get data for high score tables. Will return the score of the specified
        user and several of his neighbors in a game.

        Args:
            user_id (:obj:`int`): Target user id.
            chat_id (:obj:`int` | :obj:`str`, optional): Required if inline_message_id is not
                specified. Unique identifier for the target chat.
            message_id (:obj:`int`, optional): Required if inline_message_id is not specified.
                Identifier of the sent message.
            inline_message_id (:obj:`str`, optional): Required if chat_id and message_id are not
                specified. Identifier of the inline message.
            timeout (:obj:`int` | :obj:`float`, optional): If this value is specified, use it as
                the read timeout from the server (instead of the one specified during creation of
                the connection pool).
            api_kwargs (:obj:`dict`, optional): Arbitrary keyword arguments to be passed to the
                Telegram API.

        Returns:
            List[:class:`telegram.GameHighScore`]

        Raises:
            :class:`telegram.error.TelegramError`

        """
        data: JSONDict = {'user_id': user_id}

        if chat_id:
            data['chat_id'] = chat_id
        if message_id:
            data['message_id'] = message_id
        if inline_message_id:
            data['inline_message_id'] = inline_message_id

        result = await self._post(
            'getGameHighScores', data, timeout=timeout, api_kwargs=api_kwargs
        )

        return GameHighScore.de_list(result, self)  # type: ignore

    @log
    async def send_invoice(
        self,
        chat_id: Union[int, str],
        title: str,
        description: str,
        payload: str,
        provider_token: str,
        start_parameter: str,
        currency: str,
        prices: List['LabeledPrice'],
        photo_url: str = None,
        photo_size: int = None,
        photo_width: int = None,
        photo_height: int = None,
        need_name: bool = None,
        need_phone_number: bool = None,
        need_email: bool = None,
        need_shipping_address: bool = None,
        is_flexible: bool = None,
        disable_notification: DVInput[bool] = DEFAULT_NONE,
        reply_to_message_id: Union[int, str] = None,
        reply_markup: InlineKeyboardMarkup = None,
        provider_data: Union[str, object] = None,
        send_phone_number_to_provider: bool = None,
        send_email_to_provider: bool = None,
        timeout: ODVInput[float] = DEFAULT_NONE,
        api_kwargs: JSONDict = None,
        allow_sending_without_reply: ODVInput[bool] = DEFAULT_NONE,
    ) -> Message:
        """Use this method to send invoices.

        Args:
            chat_id (:obj:`int` | :obj:`str`): Unique identifier for the target private chat.
            title (:obj:`str`): Product name, 1-32 characters.
            description (:obj:`str`): Product description, 1-255 characters.
            payload (:obj:`str`): Bot-defined invoice payload, 1-128 bytes. This will not be
                displayed to the user, use for your internal processes.
            provider_token (:obj:`str`): Payments provider token, obtained via
                `@BotFather <https://t.me/BotFather>`_.
            start_parameter (:obj:`str`): Unique deep-linking parameter that can be used to
                generate this invoice when used as a start parameter.
            currency (:obj:`str`): Three-letter ISO 4217 currency code.
            prices (List[:class:`telegram.LabeledPrice`)]: Price breakdown, a JSON-serialized list
                of components (e.g. product price, tax, discount, delivery cost, delivery tax,
                bonus, etc.).
            provider_data (:obj:`str` | :obj:`object`, optional): JSON-serialized data about the
                invoice, which will be shared with the payment provider. A detailed description of
                required fields should be provided by the payment provider. When an object is
                passed, it will be encoded as JSON.
            photo_url (:obj:`str`, optional): URL of the product photo for the invoice. Can be a
                photo of the goods or a marketing image for a service. People like it better when
                they see what they are paying for.
            photo_size (:obj:`str`, optional): Photo size.
            photo_width (:obj:`int`, optional): Photo width.
            photo_height (:obj:`int`, optional): Photo height.
            need_name (:obj:`bool`, optional): Pass :obj:`True`, if you require the user's full
                name to complete the order.
            need_phone_number (:obj:`bool`, optional): Pass :obj:`True`, if you require the user's
                phone number to complete the order.
            need_email (:obj:`bool`, optional): Pass :obj:`True`, if you require the user's email
                to complete the order.
            need_shipping_address (:obj:`bool`, optional): Pass :obj:`True`, if you require the
                user's shipping address to complete the order.
            send_phone_number_to_provider (:obj:`bool`, optional): Pass :obj:`True`, if user's
                phone number should be sent to provider.
            send_email_to_provider (:obj:`bool`, optional): Pass :obj:`True`, if user's email
                address should be sent to provider.
            is_flexible (:obj:`bool`, optional): Pass :obj:`True`, if the final price depends on
                the shipping method.
            disable_notification (:obj:`bool`, optional): Sends the message silently. Users will
                receive a notification with no sound.
            reply_to_message_id (:obj:`int`, optional): If the message is a reply, ID of the
                original message.
            allow_sending_without_reply (:obj:`bool`, optional): Pass :obj:`True`, if the message
                should be sent even if the specified replied-to message is not found.
            reply_markup (:class:`telegram.InlineKeyboardMarkup`, optional): A JSON-serialized
                object for an inline keyboard. If empty, one 'Pay total price' button will be
                shown. If not empty, the first button must be a Pay button.
            timeout (:obj:`int` | :obj:`float`, optional): If this value is specified, use it as
                the read timeout from the server (instead of the one specified during creation of
                the connection pool).
            api_kwargs (:obj:`dict`, optional): Arbitrary keyword arguments to be passed to the
                Telegram API.

        Returns:
            :class:`telegram.Message`: On success, the sent Message is returned.

        Raises:
            :class:`telegram.error.TelegramError`

        """
        data: JSONDict = {
            'chat_id': chat_id,
            'title': title,
            'description': description,
            'payload': payload,
            'provider_token': provider_token,
            'start_parameter': start_parameter,
            'currency': currency,
            'prices': [p.to_dict() for p in prices],
        }
        if provider_data is not None:
            if isinstance(provider_data, str):
                data['provider_data'] = provider_data
            else:
                data['provider_data'] = json.dumps(provider_data)
        if photo_url is not None:
            data['photo_url'] = photo_url
        if photo_size is not None:
            data['photo_size'] = photo_size
        if photo_width is not None:
            data['photo_width'] = photo_width
        if photo_height is not None:
            data['photo_height'] = photo_height
        if need_name is not None:
            data['need_name'] = need_name
        if need_phone_number is not None:
            data['need_phone_number'] = need_phone_number
        if need_email is not None:
            data['need_email'] = need_email
        if need_shipping_address is not None:
            data['need_shipping_address'] = need_shipping_address
        if is_flexible is not None:
            data['is_flexible'] = is_flexible
        if send_phone_number_to_provider is not None:
            data['send_phone_number_to_provider'] = send_email_to_provider
        if send_email_to_provider is not None:
            data['send_email_to_provider'] = send_email_to_provider

        return await self._message(  # type: ignore[return-value]
            'sendInvoice',
            data,
            timeout=timeout,
            disable_notification=disable_notification,
            reply_to_message_id=reply_to_message_id,
            reply_markup=reply_markup,
            allow_sending_without_reply=allow_sending_without_reply,
            api_kwargs=api_kwargs,
        )

    @log
    async def answer_shipping_query(
        self,
        shipping_query_id: str,
        ok: bool,
        shipping_options: List[ShippingOption] = None,
        error_message: str = None,
        timeout: ODVInput[float] = DEFAULT_NONE,
        api_kwargs: JSONDict = None,
    ) -> bool:
        """
        If you sent an invoice requesting a shipping address and the parameter is_flexible was
        specified, the Bot API will send an Update with a shipping_query field to the bot. Use
        this method to reply to shipping queries.

        Args:
            shipping_query_id (:obj:`str`): Unique identifier for the query to be answered.
            ok (:obj:`bool`): Specify :obj:`True` if delivery to the specified address is possible
                and :obj:`False` if there are any problems (for example, if delivery to the
                specified address is not possible).
            shipping_options (List[:class:`telegram.ShippingOption`]), optional]: Required if ok is
                :obj:`True`. A JSON-serialized array of available shipping options.
            error_message (:obj:`str`, optional): Required if ok is :obj:`False`. Error message in
                human readable form that explains why it is impossible to complete the order (e.g.
                "Sorry, delivery to your desired address is unavailable"). Telegram will display
                this message to the user.
            timeout (:obj:`int` | :obj:`float`, optional): If this value is specified, use it as
                the read timeout from the server (instead of the one specified during creation of
                the connection pool).
            api_kwargs (:obj:`dict`, optional): Arbitrary keyword arguments to be passed to the
                Telegram API.

        Returns:
            :obj:`bool`: On success, :obj:`True` is returned.

        Raises:
            :class:`telegram.error.TelegramError`

        """
        ok = bool(ok)

        if ok and (shipping_options is None or error_message is not None):
            raise TelegramError(
                'answerShippingQuery: If ok is True, shipping_options '
                'should not be empty and there should not be error_message'
            )

        if not ok and (shipping_options is not None or error_message is None):
            raise TelegramError(
                'answerShippingQuery: If ok is False, error_message '
                'should not be empty and there should not be shipping_options'
            )

        data: JSONDict = {'shipping_query_id': shipping_query_id, 'ok': ok}

        if ok:
            assert shipping_options
            data['shipping_options'] = [option.to_dict() for option in shipping_options]
        if error_message is not None:
            data['error_message'] = error_message

        result = await self._post(
            'answerShippingQuery', data, timeout=timeout, api_kwargs=api_kwargs
        )

        return result  # type: ignore[return-value]

    @log
    async def answer_pre_checkout_query(
        self,
        pre_checkout_query_id: str,
        ok: bool,
        error_message: str = None,
        timeout: ODVInput[float] = DEFAULT_NONE,
        api_kwargs: JSONDict = None,
    ) -> bool:
        """
        Once the user has confirmed their payment and shipping details, the Bot API sends the final
        confirmation in the form of an Update with the field pre_checkout_query. Use this method to
        respond to such pre-checkout queries.

        Note:
            The Bot API must receive an answer within 10 seconds after the pre-checkout
            query was sent.

        Args:
            pre_checkout_query_id (:obj:`str`): Unique identifier for the query to be answered.
            ok (:obj:`bool`): Specify :obj:`True` if everything is alright
                (goods are available, etc.) and the bot is ready to proceed with the order. Use
                :obj:`False` if there are any problems.
            error_message (:obj:`str`, optional): Required if ok is :obj:`False`. Error message
                in human readable form that explains the reason for failure to proceed with
                the checkout (e.g. "Sorry, somebody just bought the last of our amazing black
                T-shirts while you were busy filling out your payment details. Please choose a
                different color or garment!"). Telegram will display this message to the user.
            timeout (:obj:`int` | :obj:`float`, optional): If this value is specified, use it as
                the read timeout from the server (instead of the one specified during creation of
                the connection pool).
            api_kwargs (:obj:`dict`, optional): Arbitrary keyword arguments to be passed to the
                Telegram API.

        Returns:
            :obj:`bool`: On success, :obj:`True` is returned.

        Raises:
            :class:`telegram.error.TelegramError`

        """
        ok = bool(ok)

        if not (ok ^ (error_message is not None)):  # pylint: disable=C0325
            raise TelegramError(
                'answerPreCheckoutQuery: If ok is True, there should '
                'not be error_message; if ok is False, error_message '
                'should not be empty'
            )

        data: JSONDict = {'pre_checkout_query_id': pre_checkout_query_id, 'ok': ok}

        if error_message is not None:
            data['error_message'] = error_message

        result = await self._post(
            'answerPreCheckoutQuery', data, timeout=timeout, api_kwargs=api_kwargs
        )

        return result  # type: ignore[return-value]

    @log
    async def restrict_chat_member(
        self,
        chat_id: Union[str, int],
        user_id: Union[str, int],
        permissions: ChatPermissions,
        until_date: Union[int, datetime] = None,
        timeout: ODVInput[float] = DEFAULT_NONE,
        api_kwargs: JSONDict = None,
    ) -> bool:
        """
        Use this method to restrict a user in a supergroup. The bot must be an administrator in
        the supergroup for this to work and must have the appropriate admin rights. Pass
        :obj:`True` for all boolean parameters to lift restrictions from a user.

        Note:
            Since Bot API 4.4, :attr:`restrict_chat_member` takes the new user permissions in a
            single argument of type :class:`telegram.ChatPermissions`. The old way of passing
            parameters will not keep working forever.

        Args:
            chat_id (:obj:`int` | :obj:`str`): Unique identifier for the target chat or username
                of the target supergroup (in the format @supergroupusername).
            user_id (:obj:`int`): Unique identifier of the target user.
            until_date (:obj:`int` | :obj:`datetime.datetime`, optional): Date when restrictions
                will be lifted for the user, unix time. If user is restricted for more than 366
                days or less than 30 seconds from the current time, they are considered to be
                restricted forever.
                For timezone naive :obj:`datetime.datetime` objects, the default timezone of the
                bot will be used.
            permissions (:class:`telegram.ChatPermissions`): A JSON-serialized object for new user
                permissions.
            timeout (:obj:`int` | :obj:`float`, optional): If this value is specified, use it as
                the read timeout from the server (instead of the one specified during creation of
                the connection pool).
            api_kwargs (:obj:`dict`, optional): Arbitrary keyword arguments to be passed to the
                Telegram API.

        Returns:
            :obj:`bool`: On success, :obj:`True` is returned.

        Raises:
            :class:`telegram.error.TelegramError`
        """
        data: JSONDict = {
            'chat_id': chat_id,
            'user_id': user_id,
            'permissions': permissions.to_dict(),
        }

        if until_date is not None:
            if isinstance(until_date, datetime):
                until_date = to_timestamp(
                    until_date, tzinfo=self.defaults.tzinfo if self.defaults else None
                )
            data['until_date'] = until_date

        result = await self._post(
            'restrictChatMember', data, timeout=timeout, api_kwargs=api_kwargs
        )

        return result  # type: ignore[return-value]

    @log
    async def promote_chat_member(
        self,
        chat_id: Union[str, int],
        user_id: Union[str, int],
        can_change_info: bool = None,
        can_post_messages: bool = None,
        can_edit_messages: bool = None,
        can_delete_messages: bool = None,
        can_invite_users: bool = None,
        can_restrict_members: bool = None,
        can_pin_messages: bool = None,
        can_promote_members: bool = None,
        timeout: ODVInput[float] = DEFAULT_NONE,
        api_kwargs: JSONDict = None,
        is_anonymous: bool = None,
    ) -> bool:
        """
        Use this method to promote or demote a user in a supergroup or a channel. The bot must be
        an administrator in the chat for this to work and must have the appropriate admin rights.
        Pass :obj:`False` for all boolean parameters to demote a user.

        Args:
            chat_id (:obj:`int` | :obj:`str`): Unique identifier for the target chat or username
                of the target supergroup (in the format @supergroupusername).
            user_id (:obj:`int`): Unique identifier of the target user.
            is_anonymous (:obj:`bool`, optional): Pass :obj:`True`, if the administrator's presence
                in the chat is hidden.
            can_change_info (:obj:`bool`, optional): Pass :obj:`True`, if the administrator can
                change chat title, photo and other settings.
            can_post_messages (:obj:`bool`, optional): Pass :obj:`True`, if the administrator can
                create channel posts, channels only.
            can_edit_messages (:obj:`bool`, optional): Pass :obj:`True`, if the administrator can
                edit messages of other users, channels only.
            can_delete_messages (:obj:`bool`, optional): Pass :obj:`True`, if the administrator can
                delete messages of other users.
            can_invite_users (:obj:`bool`, optional): Pass :obj:`True`, if the administrator can
                invite new users to the chat.
            can_restrict_members (:obj:`bool`, optional): Pass :obj:`True`, if the administrator
                can restrict, ban or unban chat members.
            can_pin_messages (:obj:`bool`, optional): Pass :obj:`True`, if the administrator can
                pin messages, supergroups only.
            can_promote_members (:obj:`bool`, optional): Pass :obj:`True`, if the administrator can
                add new administrators with a subset of his own privileges or demote administrators
                that he has promoted, directly or indirectly (promoted by administrators that were
                appointed by him).
            timeout (:obj:`int` | :obj:`float`, optional): If this value is specified, use it as
                the read timeout from the server (instead of the one specified during creation of
                the connection pool).
            api_kwargs (:obj:`dict`, optional): Arbitrary keyword arguments to be passed to the
                Telegram API.

        Returns:
            :obj:`bool`: On success, :obj:`True` is returned.

        Raises:
            :class:`telegram.error.TelegramError`

        """
        data: JSONDict = {'chat_id': chat_id, 'user_id': user_id}

        if is_anonymous is not None:
            data['is_anonymous'] = is_anonymous
        if can_change_info is not None:
            data['can_change_info'] = can_change_info
        if can_post_messages is not None:
            data['can_post_messages'] = can_post_messages
        if can_edit_messages is not None:
            data['can_edit_messages'] = can_edit_messages
        if can_delete_messages is not None:
            data['can_delete_messages'] = can_delete_messages
        if can_invite_users is not None:
            data['can_invite_users'] = can_invite_users
        if can_restrict_members is not None:
            data['can_restrict_members'] = can_restrict_members
        if can_pin_messages is not None:
            data['can_pin_messages'] = can_pin_messages
        if can_promote_members is not None:
            data['can_promote_members'] = can_promote_members

        result = await self._post(
            'promoteChatMember', data, timeout=timeout, api_kwargs=api_kwargs
        )

        return result  # type: ignore[return-value]

    @log
    async def set_chat_permissions(
        self,
        chat_id: Union[str, int],
        permissions: ChatPermissions,
        timeout: ODVInput[float] = DEFAULT_NONE,
        api_kwargs: JSONDict = None,
    ) -> bool:
        """
        Use this method to set default chat permissions for all members. The bot must be an
        administrator in the group or a supergroup for this to work and must have the
        :attr:`can_restrict_members` admin rights.

        Args:
            chat_id (:obj:`int` | :obj:`str`): Unique identifier for the target chat or username of
                the target supergroup (in the format `@supergroupusername`).
            permissions (:class:`telegram.ChatPermissions`): New default chat permissions.
            timeout (:obj:`int` | :obj:`float`, optional): If this value is specified, use it as
                the read timeout from the server (instead of the one specified during creation of
                the connection pool).
            api_kwargs (:obj:`dict`, optional): Arbitrary keyword arguments to be passed to the
                Telegram API.

        Returns:
            :obj:`bool`: On success, :obj:`True` is returned.

        Raises:
            :class:`telegram.error.TelegramError`

        """
        data: JSONDict = {'chat_id': chat_id, 'permissions': permissions.to_dict()}
        result = await self._post(
            'setChatPermissions', data, timeout=timeout, api_kwargs=api_kwargs
        )
        return result  # type: ignore[return-value]

    @log
    async def set_chat_administrator_custom_title(
        self,
        chat_id: Union[int, str],
        user_id: Union[int, str],
        custom_title: str,
        timeout: ODVInput[float] = DEFAULT_NONE,
        api_kwargs: JSONDict = None,
    ) -> bool:
        """
        Use this method to set a custom title for administrators promoted by the bot in a
        supergroup. The bot must be an administrator for this to work.

        Args:
            chat_id (:obj:`int` | :obj:`str`): Unique identifier for the target chat or username of
                the target supergroup (in the format `@supergroupusername`).
            user_id (:obj:`int`): Unique identifier of the target administrator.
            custom_title (:obj:`str`) New custom title for the administrator; 0-16 characters,
                emoji are not allowed.
            timeout (:obj:`int` | :obj:`float`, optional): If this value is specified, use it as
                the read timeout from the server (instead of the one specified during creation of
                the connection pool).
            api_kwargs (:obj:`dict`, optional): Arbitrary keyword arguments to be passed to the
                Telegram API.

        Returns:
            :obj:`bool`: On success, :obj:`True` is returned.

        Raises:
            :class:`telegram.error.TelegramError`

        """
        data: JSONDict = {'chat_id': chat_id, 'user_id': user_id, 'custom_title': custom_title}

        result = await self._post(
            'setChatAdministratorCustomTitle', data, timeout=timeout, api_kwargs=api_kwargs
        )

        return result  # type: ignore[return-value]

    @log
<<<<<<< HEAD
    async def export_chat_invite_link(
        self, chat_id: Union[str, int], timeout: float = None, api_kwargs: JSONDict = None
=======
    def export_chat_invite_link(
        self,
        chat_id: Union[str, int],
        timeout: ODVInput[float] = DEFAULT_NONE,
        api_kwargs: JSONDict = None,
>>>>>>> e9c01c77
    ) -> str:
        """
        Use this method to generate a new invite link for a chat; any previously generated link
        is revoked. The bot must be an administrator in the chat for this to work and must have
        the appropriate admin rights.

        Args:
            chat_id (:obj:`int` | :obj:`str`): Unique identifier for the target chat or username
                of the target channel (in the format @channelusername).
            timeout (:obj:`int` | :obj:`float`, optional): If this value is specified, use it as
                the read timeout from the server (instead of the one specified during creation of
                the connection pool).
            api_kwargs (:obj:`dict`, optional): Arbitrary keyword arguments to be passed to the
                Telegram API.

        Returns:
            :obj:`str`: New invite link on success.

        Raises:
            :class:`telegram.error.TelegramError`

        """
        data: JSONDict = {'chat_id': chat_id}
        result = await self._post(
            'exportChatInviteLink', data, timeout=timeout, api_kwargs=api_kwargs
        )
        return result  # type: ignore[return-value]

    @log
    async def set_chat_photo(
        self,
        chat_id: Union[str, int],
        photo: FileInput,
        timeout: DVInput[float] = DEFAULT_20,
        api_kwargs: JSONDict = None,
    ) -> bool:
        """Use this method to set a new profile photo for the chat.

        Photos can't be changed for private chats. The bot must be an administrator in the chat
        for this to work and must have the appropriate admin rights.

        Args:
            chat_id (:obj:`int` | :obj:`str`): Unique identifier for the target chat or username
                of the target channel (in the format @channelusername).
            photo (`filelike object` | :obj:`bytes` | :class:`pathlib.Path`): New chat photo.

                .. versionchanged:: 13.2
                   Accept :obj:`bytes` as input.
            timeout (:obj:`int` | :obj:`float`, optional): If this value is specified, use it as
                the read timeout from the server (instead of the one specified during creation of
                the connection pool).
            api_kwargs (:obj:`dict`, optional): Arbitrary keyword arguments to be passed to the
                Telegram API.

        Returns:
            :obj:`bool`: On success, :obj:`True` is returned.

        Raises:
            :class:`telegram.error.TelegramError`

        """
        data: JSONDict = {'chat_id': chat_id, 'photo': parse_file_input(photo)}
        result = await self._post('setChatPhoto', data, timeout=timeout, api_kwargs=api_kwargs)
        return result  # type: ignore[return-value]

    @log
<<<<<<< HEAD
    async def delete_chat_photo(
        self, chat_id: Union[str, int], timeout: float = None, api_kwargs: JSONDict = None
=======
    def delete_chat_photo(
        self,
        chat_id: Union[str, int],
        timeout: ODVInput[float] = DEFAULT_NONE,
        api_kwargs: JSONDict = None,
>>>>>>> e9c01c77
    ) -> bool:
        """
        Use this method to delete a chat photo. Photos can't be changed for private chats. The bot
        must be an administrator in the chat for this to work and must have the appropriate admin
        rights.

        Args:
            chat_id (:obj:`int` | :obj:`str`): Unique identifier for the target chat or username
                of the target channel (in the format @channelusername).
            timeout (:obj:`int` | :obj:`float`, optional): If this value is specified, use it as
                the read timeout from the server (instead of the one specified during creation of
                the connection pool).
            api_kwargs (:obj:`dict`, optional): Arbitrary keyword arguments to be passed to the
                Telegram API.

        Returns:
            :obj:`bool`: On success, :obj:`True` is returned.

        Raises:
            :class:`telegram.error.TelegramError`

        """
        data: JSONDict = {'chat_id': chat_id}
        result = await self._post('deleteChatPhoto', data, timeout=timeout, api_kwargs=api_kwargs)
        return result  # type: ignore[return-value]

    @log
    async def set_chat_title(
        self,
        chat_id: Union[str, int],
        title: str,
        timeout: ODVInput[float] = DEFAULT_NONE,
        api_kwargs: JSONDict = None,
    ) -> bool:
        """
        Use this method to change the title of a chat. Titles can't be changed for private chats.
        The bot must be an administrator in the chat for this to work and must have the appropriate
        admin rights.

        Args:
            chat_id (:obj:`int` | :obj:`str`): Unique identifier for the target chat or username
                of the target channel (in the format @channelusername).
            title (:obj:`str`): New chat title, 1-255 characters.
            timeout (:obj:`int` | :obj:`float`, optional): If this value is specified, use it as
                the read timeout from the server (instead of the one specified during creation of
                the connection pool).
            api_kwargs (:obj:`dict`, optional): Arbitrary keyword arguments to be passed to the
                Telegram API.

        Returns:
            :obj:`bool`: On success, :obj:`True` is returned.

        Raises:
            :class:`telegram.error.TelegramError`

        """
        data: JSONDict = {'chat_id': chat_id, 'title': title}
        result = await self._post('setChatTitle', data, timeout=timeout, api_kwargs=api_kwargs)
        return result  # type: ignore[return-value]

    @log
    async def set_chat_description(
        self,
        chat_id: Union[str, int],
        description: str,
        timeout: ODVInput[float] = DEFAULT_NONE,
        api_kwargs: JSONDict = None,
    ) -> bool:
        """
        Use this method to change the description of a group, a supergroup or a channel. The bot
        must be an administrator in the chat for this to work and must have the appropriate admin
        rights.

        Args:
            chat_id (:obj:`int` | :obj:`str`): Unique identifier for the target chat or username
                of the target channel (in the format @channelusername).
            description (:obj:`str`): New chat description, 0-255 characters.
            timeout (:obj:`int` | :obj:`float`, optional): If this value is specified, use it as
                the read timeout from the server (instead of the one specified during creation of
                the connection pool).
            api_kwargs (:obj:`dict`, optional): Arbitrary keyword arguments to be passed to the
                Telegram API.

        Returns:
            :obj:`bool`: On success, :obj:`True` is returned.

        Raises:
            :class:`telegram.error.TelegramError`

        """
        data: JSONDict = {'chat_id': chat_id, 'description': description}
        result = await self._post(
            'setChatDescription', data, timeout=timeout, api_kwargs=api_kwargs
        )
        return result  # type: ignore[return-value]

    @log
    async def pin_chat_message(
        self,
        chat_id: Union[str, int],
        message_id: Union[str, int],
        disable_notification: ODVInput[bool] = DEFAULT_NONE,
        timeout: ODVInput[float] = DEFAULT_NONE,
        api_kwargs: JSONDict = None,
    ) -> bool:
        """
        Use this method to add a message to the list of pinned messages in a chat. If the
        chat is not a private chat, the bot must be an administrator in the chat for this to work
        and must have the ``can_pin_messages`` admin right in a supergroup or ``can_edit_messages``
        admin right in a channel.

        Args:
            chat_id (:obj:`int` | :obj:`str`): Unique identifier for the target chat or username
                of the target channel (in the format @channelusername).
            message_id (:obj:`int`): Identifier of a message to pin.
            disable_notification (:obj:`bool`, optional): Pass :obj:`True`, if it is not necessary
                to send a notification to all chat members about the new pinned message.
                Notifications are always disabled in channels and private chats.
            timeout (:obj:`int` | :obj:`float`, optional): If this value is specified, use it as
                the read timeout from the server (instead of the one specified during creation of
                the connection pool).
            api_kwargs (:obj:`dict`, optional): Arbitrary keyword arguments to be passed to the
                Telegram API.

        Returns:
            :obj:`bool`: On success, :obj:`True` is returned.

        Raises:
            :class:`telegram.error.TelegramError`

        """
        data: JSONDict = {
            'chat_id': chat_id,
            'message_id': message_id,
            'disable_notification': disable_notification,
        }

        return await self._post(  # type: ignore[return-value]
            'pinChatMessage', data, timeout=timeout, api_kwargs=api_kwargs
        )

    @log
    async def unpin_chat_message(
        self,
        chat_id: Union[str, int],
        timeout: ODVInput[float] = DEFAULT_NONE,
        api_kwargs: JSONDict = None,
        message_id: Union[str, int] = None,
    ) -> bool:
        """
        Use this method to remove a message from the list of pinned messages in a chat. If the
        chat is not a private chat, the bot must be an administrator in the chat for this to work
        and must have the ``can_pin_messages`` admin right in a supergroup or ``can_edit_messages``
        admin right in a channel.

        Args:
            chat_id (:obj:`int` | :obj:`str`): Unique identifier for the target chat or username
                of the target channel (in the format @channelusername).
            message_id (:obj:`int`, optional): Identifier of a message to unpin. If not specified,
                the most recent pinned message (by sending date) will be unpinned.
            timeout (:obj:`int` | :obj:`float`, optional): If this value is specified, use it as
                the read timeout from the server (instead of the one specified during creation of
                the connection pool).
            api_kwargs (:obj:`dict`, optional): Arbitrary keyword arguments to be passed to the
                Telegram API.

        Returns:
            :obj:`bool`: On success, :obj:`True` is returned.

        Raises:
            :class:`telegram.error.TelegramError`

        """
        data: JSONDict = {'chat_id': chat_id}

        if message_id is not None:
            data['message_id'] = message_id

        return await self._post(  # type: ignore[return-value]
            'unpinChatMessage', data, timeout=timeout, api_kwargs=api_kwargs
        )

    @log
    async def unpin_all_chat_messages(
        self,
        chat_id: Union[str, int],
        timeout: ODVInput[float] = DEFAULT_NONE,
        api_kwargs: JSONDict = None,
    ) -> bool:
        """
        Use this method to clear the list of pinned messages in a chat. If the
        chat is not a private chat, the bot must be an administrator in the chat for this
        to work and must have the ``can_pin_messages`` admin right in a supergroup or
        ``can_edit_messages`` admin right in a channel.

        Args:
            chat_id (:obj:`int` | :obj:`str`): Unique identifier for the target chat or username
                of the target channel (in the format @channelusername).
            timeout (:obj:`int` | :obj:`float`, optional): If this value is specified, use it as
                the read timeout from the server (instead of the one specified during creation of
                the connection pool).
            api_kwargs (:obj:`dict`, optional): Arbitrary keyword arguments to be passed to the
                Telegram API.

        Returns:
            :obj:`bool`: On success, :obj:`True` is returned.

        Raises:
            :class:`telegram.error.TelegramError`

        """

        data: JSONDict = {'chat_id': chat_id}
        return await self._post(  # type: ignore[return-value]
            'unpinAllChatMessages', data, timeout=timeout, api_kwargs=api_kwargs
        )

    @log
<<<<<<< HEAD
    async def get_sticker_set(
        self, name: str, timeout: float = None, api_kwargs: JSONDict = None
=======
    def get_sticker_set(
        self,
        name: str,
        timeout: ODVInput[float] = DEFAULT_NONE,
        api_kwargs: JSONDict = None,
>>>>>>> e9c01c77
    ) -> StickerSet:
        """Use this method to get a sticker set.

        Args:
            name (:obj:`str`): Name of the sticker set.
            timeout (:obj:`int` | :obj:`float`, optional): If this value is specified, use it as
                the read timeout from the server (instead of the one specified during
                creation of the connection pool).
            api_kwargs (:obj:`dict`, optional): Arbitrary keyword arguments to be passed to the
                Telegram API.

        Returns:
            :class:`telegram.StickerSet`

        Raises:
            :class:`telegram.error.TelegramError`

        """
        data: JSONDict = {'name': name}
        result = await self._post('getStickerSet', data, timeout=timeout, api_kwargs=api_kwargs)
        return StickerSet.de_json(result, self)  # type: ignore

    @log
    async def upload_sticker_file(
        self,
        user_id: Union[str, int],
        png_sticker: FileInput,
        timeout: DVInput[float] = DEFAULT_20,
        api_kwargs: JSONDict = None,
    ) -> File:
        """
        Use this method to upload a .png file with a sticker for later use in
        :attr:`create_new_sticker_set` and :attr:`add_sticker_to_set` methods (can be used multiple
        times).

        Note:
            The png_sticker argument can be either a file_id, an URL or a file from disk
            ``open(filename, 'rb')``

        Args:
            user_id (:obj:`int`): User identifier of sticker file owner.
            png_sticker (:obj:`str` | `filelike object` | :obj:`bytes` | :class:`pathlib.Path`):
                Png image with the sticker,
                must be up to 512 kilobytes in size, dimensions must not exceed 512px,
                and either width or height must be exactly 512px.

                .. versionchanged:: 13.2
                   Accept :obj:`bytes` as input.
            timeout (:obj:`int` | :obj:`float`, optional): If this value is specified, use it as
                the read timeout from the server (instead of the one specified during
                creation of the connection pool).
            api_kwargs (:obj:`dict`, optional): Arbitrary keyword arguments to be passed to the
                Telegram API.

        Returns:
            :class:`telegram.File`: On success, the uploaded File is returned.

        Raises:
            :class:`telegram.error.TelegramError`

        """
        data: JSONDict = {'user_id': user_id, 'png_sticker': parse_file_input(png_sticker)}
        result = await self._post(
            'uploadStickerFile', data, timeout=timeout, api_kwargs=api_kwargs
        )
        return File.de_json(result, self)  # type: ignore

    @log
    async def create_new_sticker_set(
        self,
        user_id: Union[str, int],
        name: str,
        title: str,
        emojis: str,
        png_sticker: FileInput = None,
        contains_masks: bool = None,
        mask_position: MaskPosition = None,
        timeout: DVInput[float] = DEFAULT_20,
        tgs_sticker: FileInput = None,
        api_kwargs: JSONDict = None,
    ) -> bool:
        """
        Use this method to create new sticker set owned by a user.
        The bot will be able to edit the created sticker set.
        You must use exactly one of the fields png_sticker or tgs_sticker.

        Warning:
            As of API 4.7 ``png_sticker`` is an optional argument and therefore the order of the
            arguments had to be changed. Use keyword arguments to make sure that the arguments are
            passed correctly.

        Note:
            The png_sticker and tgs_sticker argument can be either a file_id, an URL or a file from
            disk ``open(filename, 'rb')``

        Args:
            user_id (:obj:`int`): User identifier of created sticker set owner.
            name (:obj:`str`): Short name of sticker set, to be used in t.me/addstickers/ URLs
                (e.g., animals). Can contain only english letters, digits and underscores.
                Must begin with a letter, can't contain consecutive underscores and
                must end in "_by_<bot username>". <bot_username> is case insensitive.
                1-64 characters.
            title (:obj:`str`): Sticker set title, 1-64 characters.
            png_sticker (:obj:`str` | `filelike object` | :obj:`bytes` | :class:`pathlib.Path`, \
                optional): Png image with the sticker,
                must be up to 512 kilobytes in size, dimensions must not exceed 512px,
                and either width or height must be exactly 512px. Pass a file_id as a String to
                send a file that already exists on the Telegram servers, pass an HTTP URL as a
                String for Telegram to get a file from the Internet, or upload a new one
                using multipart/form-data.

                .. versionchanged:: 13.2
                   Accept :obj:`bytes` as input.
            tgs_sticker (:obj:`str` | `filelike object` | :obj:`bytes` | :class:`pathlib.Path`, \
                optional): TGS animation with the sticker,
                uploaded using multipart/form-data. See
                https://core.telegram.org/animated_stickers#technical-requirements for technical
                requirements.

                .. versionchanged:: 13.2
                   Accept :obj:`bytes` as input.
            emojis (:obj:`str`): One or more emoji corresponding to the sticker.
            contains_masks (:obj:`bool`, optional): Pass :obj:`True`, if a set of mask stickers
                should be created.
            mask_position (:class:`telegram.MaskPosition`, optional): Position where the mask
                should be placed on faces.
            timeout (:obj:`int` | :obj:`float`, optional): If this value is specified, use it as
                the read timeout from the server (instead of the one specified during
                creation of the connection pool).
            api_kwargs (:obj:`dict`, optional): Arbitrary keyword arguments to be passed to the
                Telegram API.

        Returns:
            :obj:`bool`: On success, :obj:`True` is returned.

        Raises:
            :class:`telegram.error.TelegramError`

        """
        data: JSONDict = {'user_id': user_id, 'name': name, 'title': title, 'emojis': emojis}

        if png_sticker is not None:
            data['png_sticker'] = parse_file_input(png_sticker)
        if tgs_sticker is not None:
            data['tgs_sticker'] = parse_file_input(tgs_sticker)
        if contains_masks is not None:
            data['contains_masks'] = contains_masks
        if mask_position is not None:
            # We need to_json() instead of to_dict() here, because we're sending a media
            # message here, which isn't json dumped by utils.request
            data['mask_position'] = mask_position.to_json()

        result = await self._post(
            'createNewStickerSet', data, timeout=timeout, api_kwargs=api_kwargs
        )

        return result  # type: ignore[return-value]

    @log
    async def add_sticker_to_set(
        self,
        user_id: Union[str, int],
        name: str,
        emojis: str,
        png_sticker: FileInput = None,
        mask_position: MaskPosition = None,
        timeout: DVInput[float] = DEFAULT_20,
        tgs_sticker: FileInput = None,
        api_kwargs: JSONDict = None,
    ) -> bool:
        """
        Use this method to add a new sticker to a set created by the bot.
        You must use exactly one of the fields png_sticker or tgs_sticker. Animated stickers
        can be added to animated sticker sets and only to them. Animated sticker sets can have up
        to 50 stickers. Static sticker sets can have up to 120 stickers.

        Warning:
            As of API 4.7 ``png_sticker`` is an optional argument and therefore the order of the
            arguments had to be changed. Use keyword arguments to make sure that the arguments are
            passed correctly.

        Note:
            The png_sticker and tgs_sticker argument can be either a file_id, an URL or a file from
            disk ``open(filename, 'rb')``

        Args:
            user_id (:obj:`int`): User identifier of created sticker set owner.

            name (:obj:`str`): Sticker set name.
            png_sticker (:obj:`str` | `filelike object` | :obj:`bytes` | :class:`pathlib.Path`, \
                optional): PNG image with the sticker,
                must be up to 512 kilobytes in size, dimensions must not exceed 512px,
                and either width or height must be exactly 512px. Pass a file_id as a String to
                send a file that already exists on the Telegram servers, pass an HTTP URL as a
                String for Telegram to get a file from the Internet, or upload a new one
                using multipart/form-data.

                .. versionchanged:: 13.2
                   Accept :obj:`bytes` as input.
            tgs_sticker (:obj:`str` | `filelike object` | :obj:`bytes` | :class:`pathlib.Path`, \
                optional): TGS animation with the sticker,
                uploaded using multipart/form-data. See
                https://core.telegram.org/animated_stickers#technical-requirements for technical
                requirements.

                .. versionchanged:: 13.2
                   Accept :obj:`bytes` as input.
            emojis (:obj:`str`): One or more emoji corresponding to the sticker.
            mask_position (:class:`telegram.MaskPosition`, optional): Position where the mask
                should be placed on faces.
            timeout (:obj:`int` | :obj:`float`, optional): If this value is specified, use it as
                the read timeout from the server (instead of the one specified during
                creation of the connection pool).
            api_kwargs (:obj:`dict`, optional): Arbitrary keyword arguments to be passed to the
                Telegram API.

        Returns:
            :obj:`bool`: On success, :obj:`True` is returned.

        Raises:
            :class:`telegram.error.TelegramError`

        """
        data: JSONDict = {'user_id': user_id, 'name': name, 'emojis': emojis}

        if png_sticker is not None:
            data['png_sticker'] = parse_file_input(png_sticker)
        if tgs_sticker is not None:
            data['tgs_sticker'] = parse_file_input(tgs_sticker)
        if mask_position is not None:
            # We need to_json() instead of to_dict() here, because we're sending a media
            # message here, which isn't json dumped by utils.request
            data['mask_position'] = mask_position.to_json()

        result = await self._post('addStickerToSet', data, timeout=timeout, api_kwargs=api_kwargs)

        return result  # type: ignore[return-value]

    @log
<<<<<<< HEAD
    async def set_sticker_position_in_set(
        self, sticker: str, position: int, timeout: float = None, api_kwargs: JSONDict = None
=======
    def set_sticker_position_in_set(
        self,
        sticker: str,
        position: int,
        timeout: ODVInput[float] = DEFAULT_NONE,
        api_kwargs: JSONDict = None,
>>>>>>> e9c01c77
    ) -> bool:
        """Use this method to move a sticker in a set created by the bot to a specific position.

        Args:
            sticker (:obj:`str`): File identifier of the sticker.
            position (:obj:`int`): New sticker position in the set, zero-based.
            timeout (:obj:`int` | :obj:`float`, optional): If this value is specified, use it as
                the read timeout from the server (instead of the one specified during
                creation of the connection pool).
            api_kwargs (:obj:`dict`, optional): Arbitrary keyword arguments to be passed to the
                Telegram API.

        Returns:
            :obj:`bool`: On success, :obj:`True` is returned.

        Raises:
            :class:`telegram.error.TelegramError`

        """
        data: JSONDict = {'sticker': sticker, 'position': position}
        result = await self._post(
            'setStickerPositionInSet', data, timeout=timeout, api_kwargs=api_kwargs
        )
        return result  # type: ignore[return-value]

    @log
<<<<<<< HEAD
    async def delete_sticker_from_set(
        self, sticker: str, timeout: float = None, api_kwargs: JSONDict = None
=======
    def delete_sticker_from_set(
        self,
        sticker: str,
        timeout: ODVInput[float] = DEFAULT_NONE,
        api_kwargs: JSONDict = None,
>>>>>>> e9c01c77
    ) -> bool:
        """Use this method to delete a sticker from a set created by the bot.

        Args:
            sticker (:obj:`str`): File identifier of the sticker.
            timeout (:obj:`int` | :obj:`float`, optional): If this value is specified, use it as
                the read timeout from the server (instead of the one specified during
                creation of the connection pool).
            api_kwargs (:obj:`dict`, optional): Arbitrary keyword arguments to be passed to the
                Telegram API.

        Returns:
            :obj:`bool`: On success, :obj:`True` is returned.

        Raises:
            :class:`telegram.error.TelegramError`

        """
        data: JSONDict = {'sticker': sticker}
        result = await self._post(
            'deleteStickerFromSet', data, timeout=timeout, api_kwargs=api_kwargs
        )
        return result  # type: ignore[return-value]

    @log
    async def set_sticker_set_thumb(
        self,
        name: str,
        user_id: Union[str, int],
        thumb: FileInput = None,
        timeout: ODVInput[float] = DEFAULT_NONE,
        api_kwargs: JSONDict = None,
    ) -> bool:
        """Use this method to set the thumbnail of a sticker set. Animated thumbnails can be set
        for animated sticker sets only.

        Note:
            The thumb can be either a file_id, an URL or a file from disk ``open(filename, 'rb')``

        Args:
            name (:obj:`str`): Sticker set name
            user_id (:obj:`int`): User identifier of created sticker set owner.
            thumb (:obj:`str` | `filelike object` | :obj:`bytes` | :class:`pathlib.Path`, \
                optional): A PNG image with the thumbnail, must
                be up to 128 kilobytes in size and have width and height exactly 100px, or a TGS
                animation with the thumbnail up to 32 kilobytes in size; see
                https://core.telegram.org/animated_stickers#technical-requirements for animated
                sticker technical requirements. Pass a file_id as a String to send a file that
                already exists on the Telegram servers, pass an HTTP URL as a String for Telegram
                to get a file from the Internet, or upload a new one using multipart/form-data.
                Animated sticker set thumbnail can't be uploaded via HTTP URL.

                .. versionchanged:: 13.2
                   Accept :obj:`bytes` as input.
            timeout (:obj:`int` | :obj:`float`, optional): If this value is specified, use it as
                the read timeout from the server (instead of the one specified during
                creation of the connection pool).
            api_kwargs (:obj:`dict`, optional): Arbitrary keyword arguments to be passed to the
                Telegram API.

        Returns:
            :obj:`bool`: On success, :obj:`True` is returned.

        Raises:
            :class:`telegram.error.TelegramError`

        """
        data: JSONDict = {'name': name, 'user_id': user_id}
        if thumb is not None:
            data['thumb'] = parse_file_input(thumb)

        result = await self._post(
            'setStickerSetThumb', data, timeout=timeout, api_kwargs=api_kwargs
        )

        return result  # type: ignore[return-value]

    @log
    async def set_passport_data_errors(
        self,
        user_id: Union[str, int],
        errors: List[PassportElementError],
        timeout: ODVInput[float] = DEFAULT_NONE,
        api_kwargs: JSONDict = None,
    ) -> bool:
        """
        Informs a user that some of the Telegram Passport elements they provided contains errors.
        The user will not be able to re-submit their Passport to you until the errors are fixed
        (the contents of the field for which you returned the error must change).

        Use this if the data submitted by the user doesn't satisfy the standards your service
        requires for any reason. For example, if a birthday date seems invalid, a submitted
        document is blurry, a scan shows evidence of tampering, etc. Supply some details in the
        error message to make sure the user knows how to correct the issues.

        Args:
            user_id (:obj:`int`): User identifier
            errors (List[:class:`PassportElementError`]): A JSON-serialized array describing the
                errors.
            timeout (:obj:`int` | :obj:`float`, optional): If this value is specified, use it as
                the read timeout from the server (instead of the one specified during
                creation of the connection pool).
            api_kwargs (:obj:`dict`, optional): Arbitrary keyword arguments to be passed to the
                Telegram API.

        Returns:
            :obj:`bool`: On success, :obj:`True` is returned.

        Raises:
            :class:`telegram.error.TelegramError`

        """
        data: JSONDict = {'user_id': user_id, 'errors': [error.to_dict() for error in errors]}
        result = await self._post(
            'setPassportDataErrors', data, timeout=timeout, api_kwargs=api_kwargs
        )
        return result  # type: ignore[return-value]

    @log
    async def send_poll(
        self,
        chat_id: Union[int, str],
        question: str,
        options: List[str],
        is_anonymous: bool = True,
        type: str = Poll.REGULAR,  # pylint: disable=W0622
        allows_multiple_answers: bool = False,
        correct_option_id: int = None,
        is_closed: bool = None,
        disable_notification: ODVInput[bool] = DEFAULT_NONE,
        reply_to_message_id: Union[int, str] = None,
        reply_markup: ReplyMarkup = None,
        timeout: ODVInput[float] = DEFAULT_NONE,
        explanation: str = None,
        explanation_parse_mode: ODVInput[str] = DEFAULT_NONE,
        open_period: int = None,
        close_date: Union[int, datetime] = None,
        api_kwargs: JSONDict = None,
        allow_sending_without_reply: ODVInput[bool] = DEFAULT_NONE,
        explanation_entities: Union[List['MessageEntity'], Tuple['MessageEntity', ...]] = None,
    ) -> Message:
        """
        Use this method to send a native poll.

        Args:
            chat_id (:obj:`int` | :obj:`str`): Unique identifier for the target chat or username
                of the target channel (in the format @channelusername).
            question (:obj:`str`): Poll question, 1-255 characters.
            options (List[:obj:`str`]): List of answer options, 2-10 strings 1-100 characters each.
            is_anonymous (:obj:`bool`, optional): :obj:`True`, if the poll needs to be anonymous,
                defaults to :obj:`True`.
            type (:obj:`str`, optional): Poll type, :attr:`telegram.Poll.QUIZ` or
                :attr:`telegram.Poll.REGULAR`, defaults to :attr:`telegram.Poll.REGULAR`.
            allows_multiple_answers (:obj:`bool`, optional): :obj:`True`, if the poll allows
                multiple answers, ignored for polls in quiz mode, defaults to :obj:`False`.
            correct_option_id (:obj:`int`, optional): 0-based identifier of the correct answer
                option, required for polls in quiz mode.
            explanation (:obj:`str`, optional): Text that is shown when a user chooses an incorrect
                answer or taps on the lamp icon in a quiz-style poll, 0-200 characters with at most
                2 line feeds after entities parsing.
            explanation_parse_mode (:obj:`str`, optional): Mode for parsing entities in the
                explanation. See the constants in :class:`telegram.ParseMode` for the available
                modes.
            explanation_entities (List[:class:`telegram.MessageEntity`], optional): List of special
                entities that appear in message text, which can be specified instead of
                :attr:`parse_mode`.
            open_period (:obj:`int`, optional): Amount of time in seconds the poll will be active
                after creation, 5-600. Can't be used together with :attr:`close_date`.
            close_date (:obj:`int` | :obj:`datetime.datetime`, optional): Point in time (Unix
                timestamp) when the poll will be automatically closed. Must be at least 5 and no
                more than 600 seconds in the future. Can't be used together with
                :attr:`open_period`.
                For timezone naive :obj:`datetime.datetime` objects, the default timezone of the
                bot will be used.
            is_closed (:obj:`bool`, optional): Pass :obj:`True`, if the poll needs to be
                immediately closed. This can be useful for poll preview.
            disable_notification (:obj:`bool`, optional): Sends the message silently. Users will
                receive a notification with no sound.
            reply_to_message_id (:obj:`int`, optional): If the message is a reply, ID of the
                original message.
            allow_sending_without_reply (:obj:`bool`, optional): Pass :obj:`True`, if the message
                should be sent even if the specified replied-to message is not found.
            reply_markup (:class:`telegram.ReplyMarkup`, optional): Additional interface options. A
                JSON-serialized object for an inline keyboard, custom reply keyboard, instructions
                to remove reply keyboard or to force a reply from the user.
            timeout (:obj:`int` | :obj:`float`, optional): If this value is specified, use it as
                the read timeout from the server (instead of the one specified during creation of
                the connection pool).
            api_kwargs (:obj:`dict`, optional): Arbitrary keyword arguments to be passed to the
                Telegram API.

        Returns:
            :class:`telegram.Message`: On success, the sent Message is returned.

        Raises:
            :class:`telegram.error.TelegramError`

        """
        data: JSONDict = {
            'chat_id': chat_id,
            'question': question,
            'options': options,
            'explanation_parse_mode': explanation_parse_mode,
        }

        if not is_anonymous:
            data['is_anonymous'] = is_anonymous
        if type:
            data['type'] = type
        if allows_multiple_answers:
            data['allows_multiple_answers'] = allows_multiple_answers
        if correct_option_id is not None:
            data['correct_option_id'] = correct_option_id
        if is_closed:
            data['is_closed'] = is_closed
        if explanation:
            data['explanation'] = explanation
        if explanation_entities:
            data['explanation_entities'] = [me.to_dict() for me in explanation_entities]
        if open_period:
            data['open_period'] = open_period
        if close_date:
            if isinstance(close_date, datetime):
                close_date = to_timestamp(
                    close_date, tzinfo=self.defaults.tzinfo if self.defaults else None
                )
            data['close_date'] = close_date

        return await self._message(  # type: ignore[return-value]
            'sendPoll',
            data,
            timeout=timeout,
            disable_notification=disable_notification,
            reply_to_message_id=reply_to_message_id,
            reply_markup=reply_markup,
            allow_sending_without_reply=allow_sending_without_reply,
            api_kwargs=api_kwargs,
        )

    @log
    async def stop_poll(
        self,
        chat_id: Union[int, str],
        message_id: Union[int, str],
        reply_markup: InlineKeyboardMarkup = None,
        timeout: ODVInput[float] = DEFAULT_NONE,
        api_kwargs: JSONDict = None,
    ) -> Poll:
        """
        Use this method to stop a poll which was sent by the bot.

        Args:
            chat_id (:obj:`int` | :obj:`str`): Unique identifier for the target chat or username
                of the target channel (in the format @channelusername).
            message_id (:obj:`int`): Identifier of the original message with the poll.
            reply_markup (:class:`telegram.InlineKeyboardMarkup`, optional): A JSON-serialized
                object for a new message inline keyboard.
            timeout (:obj:`int` | :obj:`float`, optional): If this value is specified, use it as
                the read timeout from the server (instead of the one specified during creation of
                the connection pool).
            api_kwargs (:obj:`dict`, optional): Arbitrary keyword arguments to be passed to the
                Telegram API.

        Returns:
            :class:`telegram.Poll`: On success, the stopped Poll with the final results is
            returned.

        Raises:
            :class:`telegram.error.TelegramError`

        """
        data: JSONDict = {'chat_id': chat_id, 'message_id': message_id}

        if reply_markup:
            if isinstance(reply_markup, ReplyMarkup):
                # We need to_json() instead of to_dict() here, because reply_markups may be
                # attached to media messages, which aren't json dumped by utils.request
                data['reply_markup'] = reply_markup.to_json()
            else:
                data['reply_markup'] = reply_markup

        result = await self._post('stopPoll', data, timeout=timeout, api_kwargs=api_kwargs)
        return Poll.de_json(result, self)  # type: ignore

    @log
    async def send_dice(
        self,
        chat_id: Union[int, str],
        disable_notification: ODVInput[bool] = DEFAULT_NONE,
        reply_to_message_id: Union[int, str] = None,
        reply_markup: ReplyMarkup = None,
        timeout: ODVInput[float] = DEFAULT_NONE,
        emoji: str = None,
        api_kwargs: JSONDict = None,
        allow_sending_without_reply: ODVInput[bool] = DEFAULT_NONE,
    ) -> Message:
        """
        Use this method to send an animated emoji, which will have a random value. On success, the
        sent Message is returned.

        Args:
            chat_id (:obj:`int` | :obj:`str`): Unique identifier for the target private chat.
            emoji (:obj:`str`, optional): Emoji on which the dice throw animation is based.
                Currently, must be one of “🎲”, “🎯”, “🏀”, “⚽”, or “🎰”. Dice can have values 1-6
                for “🎲” and “🎯”, values 1-5 for “🏀” and “⚽”, and values 1-64 for “🎰”. Defaults
                to “🎲”.
            disable_notification (:obj:`bool`, optional): Sends the message silently. Users will
                receive a notification with no sound.
            reply_to_message_id (:obj:`int`, optional): If the message is a reply, ID of the
                original message.
            allow_sending_without_reply (:obj:`bool`, optional): Pass :obj:`True`, if the message
                should be sent even if the specified replied-to message is not found.
            reply_markup (:class:`telegram.ReplyMarkup`, optional): Additional interface options. A
                JSON-serialized object for an inline keyboard, custom reply keyboard, instructions
                to remove reply keyboard or to force a reply from the user.
            timeout (:obj:`int` | :obj:`float`, optional): If this value is specified, use it as
                the read timeout from the server (instead of the one specified during creation of
                the connection pool).
            api_kwargs (:obj:`dict`, optional): Arbitrary keyword arguments to be passed to the
                Telegram API.

        Returns:
            :class:`telegram.Message`: On success, the sent Message is returned.

        Raises:
            :class:`telegram.error.TelegramError`

        """
        data: JSONDict = {
            'chat_id': chat_id,
        }
        if emoji:
            data['emoji'] = emoji

        return await self._message(  # type: ignore[return-value]
            'sendDice',
            data,
            timeout=timeout,
            disable_notification=disable_notification,
            reply_to_message_id=reply_to_message_id,
            reply_markup=reply_markup,
            allow_sending_without_reply=allow_sending_without_reply,
            api_kwargs=api_kwargs,
        )

    @log
<<<<<<< HEAD
    async def get_my_commands(
        self, timeout: float = None, api_kwargs: JSONDict = None
=======
    def get_my_commands(
        self, timeout: ODVInput[float] = DEFAULT_NONE, api_kwargs: JSONDict = None
>>>>>>> e9c01c77
    ) -> List[BotCommand]:
        """
        Use this method to get the current list of the bot's commands.

        Args:
            timeout (:obj:`int` | :obj:`float`, optional): If this value is specified, use it as
                the read timeout from the server (instead of the one specified during creation of
                the connection pool).
            api_kwargs (:obj:`dict`, optional): Arbitrary keyword arguments to be passed to the
                Telegram API.

        Returns:
            List[:class:`telegram.BotCommand]`: On success, the commands set for the bot

        Raises:
            :class:`telegram.error.TelegramError`

        """
<<<<<<< HEAD
        result = await self._post('getMyCommands', timeout=timeout, api_kwargs=api_kwargs)
        self._commands = [BotCommand.de_json(c, self) for c in result]  # type: ignore
        return self._commands
=======
        result = self._post('getMyCommands', timeout=timeout, api_kwargs=api_kwargs)

        self._commands = BotCommand.de_list(result, self)  # type: ignore[assignment,arg-type]

        return self._commands  # type: ignore[return-value]
>>>>>>> e9c01c77

    @log
    async def set_my_commands(
        self,
        commands: List[Union[BotCommand, Tuple[str, str]]],
        timeout: ODVInput[float] = DEFAULT_NONE,
        api_kwargs: JSONDict = None,
    ) -> bool:
        """
        Use this method to change the list of the bot's commands.

        Args:
            commands (List[:class:`BotCommand` | (:obj:`str`, :obj:`str`)]): A JSON-serialized list
                of bot commands to be set as the list of the bot's commands. At most 100 commands
                can be specified.
            timeout (:obj:`int` | :obj:`float`, optional): If this value is specified, use it as
                the read timeout from the server (instead of the one specified during creation of
                the connection pool).
            api_kwargs (:obj:`dict`, optional): Arbitrary keyword arguments to be passed to the
                Telegram API.

        Returns:
            :obj:`True`: On success

        Raises:
            :class:`telegram.error.TelegramError`

        """
        cmds = [c if isinstance(c, BotCommand) else BotCommand(c[0], c[1]) for c in commands]
        data: JSONDict = {'commands': [c.to_dict() for c in cmds]}

        result = await self._post('setMyCommands', data, timeout=timeout, api_kwargs=api_kwargs)

        # Set commands. No need to check for outcome.
        # If request failed, we won't come this far
        self._commands = cmds

        return result  # type: ignore[return-value]

    @log
<<<<<<< HEAD
    async def log_out(self) -> bool:
=======
    def log_out(self, timeout: ODVInput[float] = DEFAULT_NONE) -> bool:
>>>>>>> e9c01c77
        """
        Use this method to log out from the cloud Bot API server before launching the bot locally.
        You *must* log out the bot before running it locally, otherwise there is no guarantee that
        the bot will receive updates. After a successful call, you can immediately log in on a
        local server, but will not be able to log in back to the cloud Bot API server for 10
        minutes.

        Args:
            timeout (:obj:`int` | :obj:`float`, optional): If this value is specified, use it as
                the read timeout from the server (instead of the one specified during creation of
                the connection pool).

        Returns:
            :obj:`True`: On success

        Raises:
            :class:`telegram.error.TelegramError`

        """
<<<<<<< HEAD
        return await self._post('logOut')  # type: ignore[return-value]

    @log
    async def close(self) -> bool:
=======
        return self._post('logOut', timeout=timeout)  # type: ignore[return-value]

    @log
    def close(self, timeout: ODVInput[float] = DEFAULT_NONE) -> bool:
>>>>>>> e9c01c77
        """
        Use this method to close the bot instance before moving it from one local server to
        another. You need to delete the webhook before calling this method to ensure that the bot
        isn't launched again after server restart. The method will return error 429 in the first
        10 minutes after the bot is launched.

        Args:
            timeout (:obj:`int` | :obj:`float`, optional): If this value is specified, use it as
                the read timeout from the server (instead of the one specified during creation of
                the connection pool).

        Returns:
            :obj:`True`: On success

        Raises:
            :class:`telegram.error.TelegramError`

        """
<<<<<<< HEAD
        return await self._post('close')  # type: ignore[return-value]
=======
        return self._post('close', timeout=timeout)  # type: ignore[return-value]
>>>>>>> e9c01c77

    @log
    async def copy_message(
        self,
        chat_id: Union[int, str],
        from_chat_id: Union[str, int],
        message_id: Union[str, int],
        caption: str = None,
        parse_mode: ODVInput[str] = DEFAULT_NONE,
        caption_entities: Union[Tuple['MessageEntity', ...], List['MessageEntity']] = None,
        disable_notification: DVInput[bool] = DEFAULT_NONE,
        reply_to_message_id: Union[int, str] = None,
        allow_sending_without_reply: DVInput[bool] = DEFAULT_NONE,
        reply_markup: ReplyMarkup = None,
        timeout: ODVInput[float] = DEFAULT_NONE,
        api_kwargs: JSONDict = None,
    ) -> MessageId:
        """
        Use this method to copy messages of any kind. The method is analogous to the method
        forwardMessages, but the copied message doesn't have a link to the original message.
        Returns the MessageId of the sent message on success.

        Args:
            chat_id (:obj:`int` | :obj:`str`): Unique identifier for the target chat or username
                of the target channel (in the format @channelusername).
            from_chat_id (:obj:`int` | :obj:`str`): Unique identifier for the chat where the
                original message was sent (or channel username in the format @channelusername).
            message_id (:obj:`int`): Message identifier in the chat specified in from_chat_id.
            caption (:obj:`str`, optional): New caption for media, 0-1024 characters after
                entities parsing. If not specified, the original caption is kept.
            parse_mode (:obj:`str`, optional): Mode for parsing entities in the new caption. See
                the constants in :class:`telegram.ParseMode` for the available modes.
            caption_entities (:class:`telegram.utils.types.SLT[MessageEntity]`): List of special
                entities that appear in the new caption, which can be specified instead of
                parse_mode
            disable_notification (:obj:`bool`, optional): Sends the message silently. Users will
                receive a notification with no sound.
            reply_to_message_id (:obj:`int`, optional): If the message is a reply, ID of the
                original message.
            allow_sending_without_reply (:obj:`bool`, optional): Pass :obj:`True`, if the message
                should be sent even if the specified replied-to message is not found.
            reply_markup (:class:`telegram.ReplyMarkup`, optional): Additional interface options.
                A JSON-serialized object for an inline keyboard, custom reply keyboard,
                instructions to remove reply keyboard or to force a reply from the user.
            timeout (:obj:`int` | :obj:`float`, optional): If this value is specified, use it as
                the read timeout from the server (instead of the one specified during creation of
                the connection pool).
            api_kwargs (:obj:`dict`, optional): Arbitrary keyword arguments to be passed to the
                Telegram API.

        Returns:
            :class:`telegram.MessageId`: On success

        Raises:
            :class:`telegram.error.TelegramError`
        """
        data: JSONDict = {
            'chat_id': chat_id,
            'from_chat_id': from_chat_id,
            'message_id': message_id,
            'parse_mode': parse_mode,
            'disable_notification': disable_notification,
            'allow_sending_without_reply': allow_sending_without_reply,
        }
        if caption:
            data['caption'] = caption
        if caption_entities:
            data['caption_entities'] = caption_entities
        if reply_to_message_id:
            data['reply_to_message_id'] = reply_to_message_id
        if reply_markup:
            if isinstance(reply_markup, ReplyMarkup):
                # We need to_json() instead of to_dict() here, because reply_markups may be
                # attached to media messages, which aren't json dumped by utils.request
                data['reply_markup'] = reply_markup.to_json()
            else:
                data['reply_markup'] = reply_markup

        result = await self._post('copyMessage', data, timeout=timeout, api_kwargs=api_kwargs)
        return MessageId.de_json(result, self)  # type: ignore

    def to_dict(self) -> JSONDict:
        data: JSONDict = {'id': self.id, 'username': self.username, 'first_name': self.first_name}

        if self.last_name:
            data['last_name'] = self.last_name

        return data

    def __eq__(self, other: object) -> bool:
        return self.bot == other

    def __hash__(self) -> int:
        return hash(self.bot)

    # camelCase aliases
    getMe = get_me
    """Alias for :attr:`get_me`"""
    sendMessage = send_message
    """Alias for :attr:`send_message`"""
    deleteMessage = delete_message
    """Alias for :attr:`delete_message`"""
    forwardMessage = forward_message
    """Alias for :attr:`forward_message`"""
    sendPhoto = send_photo
    """Alias for :attr:`send_photo`"""
    sendAudio = send_audio
    """Alias for :attr:`send_audio`"""
    sendDocument = send_document
    """Alias for :attr:`send_document`"""
    sendSticker = send_sticker
    """Alias for :attr:`send_sticker`"""
    sendVideo = send_video
    """Alias for :attr:`send_video`"""
    sendAnimation = send_animation
    """Alias for :attr:`send_animation`"""
    sendVoice = send_voice
    """Alias for :attr:`send_voice`"""
    sendVideoNote = send_video_note
    """Alias for :attr:`send_video_note`"""
    sendMediaGroup = send_media_group
    """Alias for :attr:`send_media_group`"""
    sendLocation = send_location
    """Alias for :attr:`send_location`"""
    editMessageLiveLocation = edit_message_live_location
    """Alias for :attr:`edit_message_live_location`"""
    stopMessageLiveLocation = stop_message_live_location
    """Alias for :attr:`stop_message_live_location`"""
    sendVenue = send_venue
    """Alias for :attr:`send_venue`"""
    sendContact = send_contact
    """Alias for :attr:`send_contact`"""
    sendGame = send_game
    """Alias for :attr:`send_game`"""
    sendChatAction = send_chat_action
    """Alias for :attr:`send_chat_action`"""
    answerInlineQuery = answer_inline_query
    """Alias for :attr:`answer_inline_query`"""
    getUserProfilePhotos = get_user_profile_photos
    """Alias for :attr:`get_user_profile_photos`"""
    getFile = get_file
    """Alias for :attr:`get_file`"""
    kickChatMember = kick_chat_member
    """Alias for :attr:`kick_chat_member`"""
    unbanChatMember = unban_chat_member
    """Alias for :attr:`unban_chat_member`"""
    answerCallbackQuery = answer_callback_query
    """Alias for :attr:`answer_callback_query`"""
    editMessageText = edit_message_text
    """Alias for :attr:`edit_message_text`"""
    editMessageCaption = edit_message_caption
    """Alias for :attr:`edit_message_caption`"""
    editMessageMedia = edit_message_media
    """Alias for :attr:`edit_message_media`"""
    editMessageReplyMarkup = edit_message_reply_markup
    """Alias for :attr:`edit_message_reply_markup`"""
    getUpdates = get_updates
    """Alias for :attr:`get_updates`"""
    setWebhook = set_webhook
    """Alias for :attr:`set_webhook`"""
    deleteWebhook = delete_webhook
    """Alias for :attr:`delete_webhook`"""
    leaveChat = leave_chat
    """Alias for :attr:`leave_chat`"""
    getChat = get_chat
    """Alias for :attr:`get_chat`"""
    getChatAdministrators = get_chat_administrators
    """Alias for :attr:`get_chat_administrators`"""
    getChatMember = get_chat_member
    """Alias for :attr:`get_chat_member`"""
    setChatStickerSet = set_chat_sticker_set
    """Alias for :attr:`set_chat_sticker_set`"""
    deleteChatStickerSet = delete_chat_sticker_set
    """Alias for :attr:`delete_chat_sticker_set`"""
    getChatMembersCount = get_chat_members_count
    """Alias for :attr:`get_chat_members_count`"""
    getWebhookInfo = get_webhook_info
    """Alias for :attr:`get_webhook_info`"""
    setGameScore = set_game_score
    """Alias for :attr:`set_game_score`"""
    getGameHighScores = get_game_high_scores
    """Alias for :attr:`get_game_high_scores`"""
    sendInvoice = send_invoice
    """Alias for :attr:`send_invoice`"""
    answerShippingQuery = answer_shipping_query
    """Alias for :attr:`answer_shipping_query`"""
    answerPreCheckoutQuery = answer_pre_checkout_query
    """Alias for :attr:`answer_pre_checkout_query`"""
    restrictChatMember = restrict_chat_member
    """Alias for :attr:`restrict_chat_member`"""
    promoteChatMember = promote_chat_member
    """Alias for :attr:`promote_chat_member`"""
    setChatPermissions = set_chat_permissions
    """Alias for :attr:`set_chat_permissions`"""
    setChatAdministratorCustomTitle = set_chat_administrator_custom_title
    """Alias for :attr:`set_chat_administrator_custom_title`"""
    exportChatInviteLink = export_chat_invite_link
    """Alias for :attr:`export_chat_invite_link`"""
    setChatPhoto = set_chat_photo
    """Alias for :attr:`set_chat_photo`"""
    deleteChatPhoto = delete_chat_photo
    """Alias for :attr:`delete_chat_photo`"""
    setChatTitle = set_chat_title
    """Alias for :attr:`set_chat_title`"""
    setChatDescription = set_chat_description
    """Alias for :attr:`set_chat_description`"""
    pinChatMessage = pin_chat_message
    """Alias for :attr:`pin_chat_message`"""
    unpinChatMessage = unpin_chat_message
    """Alias for :attr:`unpin_chat_message`"""
    unpinAllChatMessages = unpin_all_chat_messages
    """Alias for :attr:`unpin_all_chat_messages`"""
    getStickerSet = get_sticker_set
    """Alias for :attr:`get_sticker_set`"""
    uploadStickerFile = upload_sticker_file
    """Alias for :attr:`upload_sticker_file`"""
    createNewStickerSet = create_new_sticker_set
    """Alias for :attr:`create_new_sticker_set`"""
    addStickerToSet = add_sticker_to_set
    """Alias for :attr:`add_sticker_to_set`"""
    setStickerPositionInSet = set_sticker_position_in_set
    """Alias for :attr:`set_sticker_position_in_set`"""
    deleteStickerFromSet = delete_sticker_from_set
    """Alias for :attr:`delete_sticker_from_set`"""
    setStickerSetThumb = set_sticker_set_thumb
    """Alias for :attr:`set_sticker_set_thumb`"""
    setPassportDataErrors = set_passport_data_errors
    """Alias for :attr:`set_passport_data_errors`"""
    sendPoll = send_poll
    """Alias for :attr:`send_poll`"""
    stopPoll = stop_poll
    """Alias for :attr:`stop_poll`"""
    sendDice = send_dice
    """Alias for :attr:`send_dice`"""
    getMyCommands = get_my_commands
    """Alias for :attr:`get_my_commands`"""
    setMyCommands = set_my_commands
    """Alias for :attr:`set_my_commands`"""
    logOut = log_out
    """Alias for :attr:`log_out`"""
    copyMessage = copy_message
    """Alias for :attr:`copy_message`"""<|MERGE_RESOLUTION|>--- conflicted
+++ resolved
@@ -33,12 +33,9 @@
     TypeVar,
     Union,
     no_type_check,
-<<<<<<< HEAD
-    Type,
-=======
     Dict,
     cast,
->>>>>>> e9c01c77
+    Type,
 )
 
 try:
@@ -100,14 +97,9 @@
     parse_file_input,
     DEFAULT_20,
 )
-<<<<<<< HEAD
 from telegram.utils.request import PtbRequestBase
 from telegram.utils.request_httpx import PtbHttpx
-from telegram.utils.types import FileInput, JSONDict
-=======
-from telegram.utils.request import Request
 from telegram.utils.types import FileInput, JSONDict, ODVInput, DVInput
->>>>>>> e9c01c77
 
 if TYPE_CHECKING:
     from telegram.ext import Defaults
@@ -207,7 +199,6 @@
                 private_key, password=private_key_password, backend=default_backend()
             )
 
-<<<<<<< HEAD
     async def do_init(self) -> None:
         """Perform initialization sequence which loads data from Telegram servers."""
         await self.get_me()
@@ -224,8 +215,6 @@
     async def __aexit__(self, exc_type, exc_val, exc_tb):
         await self.do_teardown()
 
-    async def _post(
-=======
     def _insert_defaults(
         self, data: Dict[str, object], timeout: ODVInput[float]
     ) -> Optional[float]:
@@ -262,8 +251,7 @@
             )
         return effective_timeout
 
-    def _post(
->>>>>>> e9c01c77
+    async def _post(
         self,
         endpoint: str,
         data: JSONDict = None,
@@ -279,9 +267,6 @@
             else:
                 data = api_kwargs
 
-<<<<<<< HEAD
-        return await self.request.post(f'{self.base_url}/{endpoint}', data=data, timeout=timeout)
-=======
         # Insert is in-place, so no return value for data
         if endpoint != 'getUpdates':
             effective_timeout = self._insert_defaults(data, timeout)
@@ -290,10 +275,9 @@
         # Drop any None values because Telegram doesn't handle them well
         data = {key: value for key, value in data.items() if value is not None}
 
-        return self.request.post(
+        return await self.request.post(
             f'{self.base_url}/{endpoint}', data=data, timeout=effective_timeout
         )
->>>>>>> e9c01c77
 
     async def _message(
         self,
@@ -411,11 +395,9 @@
         return f'@{self.username}'
 
     @log
-<<<<<<< HEAD
-    async def get_me(self, timeout: int = None, api_kwargs: JSONDict = None) -> User:
-=======
-    def get_me(self, timeout: ODVInput[float] = DEFAULT_NONE, api_kwargs: JSONDict = None) -> User:
->>>>>>> e9c01c77
+    async def get_me(
+        self, timeout: ODVInput[float] = DEFAULT_NONE, api_kwargs: JSONDict = None
+    ) -> User:
         """A simple method for testing your bot's auth token. Requires no parameters.
 
         Args:
@@ -2877,16 +2859,11 @@
         return result  # type: ignore[return-value]
 
     @log
-<<<<<<< HEAD
     async def delete_webhook(
-        self, timeout: float = None, api_kwargs: JSONDict = None, drop_pending_updates: bool = None
-=======
-    def delete_webhook(
         self,
         timeout: ODVInput[float] = DEFAULT_NONE,
         api_kwargs: JSONDict = None,
         drop_pending_updates: bool = None,
->>>>>>> e9c01c77
     ) -> bool:
         """
         Use this method to remove webhook integration if you decide to switch back to
@@ -2918,16 +2895,11 @@
         return result  # type: ignore[return-value]
 
     @log
-<<<<<<< HEAD
     async def leave_chat(
-        self, chat_id: Union[str, int], timeout: float = None, api_kwargs: JSONDict = None
-=======
-    def leave_chat(
         self,
         chat_id: Union[str, int],
         timeout: ODVInput[float] = DEFAULT_NONE,
         api_kwargs: JSONDict = None,
->>>>>>> e9c01c77
     ) -> bool:
         """Use this method for your bot to leave a group, supergroup or channel.
 
@@ -2954,16 +2926,11 @@
         return result  # type: ignore[return-value]
 
     @log
-<<<<<<< HEAD
     async def get_chat(
-        self, chat_id: Union[str, int], timeout: float = None, api_kwargs: JSONDict = None
-=======
-    def get_chat(
         self,
         chat_id: Union[str, int],
         timeout: ODVInput[float] = DEFAULT_NONE,
         api_kwargs: JSONDict = None,
->>>>>>> e9c01c77
     ) -> Chat:
         """
         Use this method to get up to date information about the chat (current name of the user for
@@ -2992,16 +2959,11 @@
         return Chat.de_json(result, self)  # type: ignore
 
     @log
-<<<<<<< HEAD
     async def get_chat_administrators(
-        self, chat_id: Union[str, int], timeout: float = None, api_kwargs: JSONDict = None
-=======
-    def get_chat_administrators(
         self,
         chat_id: Union[str, int],
         timeout: ODVInput[float] = DEFAULT_NONE,
         api_kwargs: JSONDict = None,
->>>>>>> e9c01c77
     ) -> List[ChatMember]:
         """
         Use this method to get a list of administrators in a chat.
@@ -3026,28 +2988,17 @@
 
         """
         data: JSONDict = {'chat_id': chat_id}
-<<<<<<< HEAD
         result = await self._post(
             'getChatAdministrators', data, timeout=timeout, api_kwargs=api_kwargs
         )
-        return [ChatMember.de_json(x, self) for x in result]  # type: ignore
+        return ChatMember.de_list(result, self)  # type: ignore
 
     @log
     async def get_chat_members_count(
-        self, chat_id: Union[str, int], timeout: float = None, api_kwargs: JSONDict = None
-=======
-
-        result = self._post('getChatAdministrators', data, timeout=timeout, api_kwargs=api_kwargs)
-
-        return ChatMember.de_list(result, self)  # type: ignore
-
-    @log
-    def get_chat_members_count(
         self,
         chat_id: Union[str, int],
         timeout: ODVInput[float] = DEFAULT_NONE,
         api_kwargs: JSONDict = None,
->>>>>>> e9c01c77
     ) -> int:
         """Use this method to get the number of members in a chat.
 
@@ -3138,16 +3089,11 @@
         return result  # type: ignore[return-value]
 
     @log
-<<<<<<< HEAD
     async def delete_chat_sticker_set(
-        self, chat_id: Union[str, int], timeout: float = None, api_kwargs: JSONDict = None
-=======
-    def delete_chat_sticker_set(
         self,
         chat_id: Union[str, int],
         timeout: ODVInput[float] = DEFAULT_NONE,
         api_kwargs: JSONDict = None,
->>>>>>> e9c01c77
     ) -> bool:
         """Use this method to delete a group sticker set from a supergroup. The bot must be an
         administrator in the chat for this to work and must have the appropriate admin rights.
@@ -3172,13 +3118,8 @@
         )
         return result  # type: ignore[return-value]
 
-<<<<<<< HEAD
     async def get_webhook_info(
-        self, timeout: float = None, api_kwargs: JSONDict = None
-=======
-    def get_webhook_info(
         self, timeout: ODVInput[float] = DEFAULT_NONE, api_kwargs: JSONDict = None
->>>>>>> e9c01c77
     ) -> WebhookInfo:
         """Use this method to get current webhook status. Requires no parameters.
 
@@ -3807,16 +3748,11 @@
         return result  # type: ignore[return-value]
 
     @log
-<<<<<<< HEAD
     async def export_chat_invite_link(
-        self, chat_id: Union[str, int], timeout: float = None, api_kwargs: JSONDict = None
-=======
-    def export_chat_invite_link(
         self,
         chat_id: Union[str, int],
         timeout: ODVInput[float] = DEFAULT_NONE,
         api_kwargs: JSONDict = None,
->>>>>>> e9c01c77
     ) -> str:
         """
         Use this method to generate a new invite link for a chat; any previously generated link
@@ -3883,16 +3819,11 @@
         return result  # type: ignore[return-value]
 
     @log
-<<<<<<< HEAD
     async def delete_chat_photo(
-        self, chat_id: Union[str, int], timeout: float = None, api_kwargs: JSONDict = None
-=======
-    def delete_chat_photo(
         self,
         chat_id: Union[str, int],
         timeout: ODVInput[float] = DEFAULT_NONE,
         api_kwargs: JSONDict = None,
->>>>>>> e9c01c77
     ) -> bool:
         """
         Use this method to delete a chat photo. Photos can't be changed for private chats. The bot
@@ -4111,16 +4042,11 @@
         )
 
     @log
-<<<<<<< HEAD
     async def get_sticker_set(
-        self, name: str, timeout: float = None, api_kwargs: JSONDict = None
-=======
-    def get_sticker_set(
         self,
         name: str,
         timeout: ODVInput[float] = DEFAULT_NONE,
         api_kwargs: JSONDict = None,
->>>>>>> e9c01c77
     ) -> StickerSet:
         """Use this method to get a sticker set.
 
@@ -4360,17 +4286,12 @@
         return result  # type: ignore[return-value]
 
     @log
-<<<<<<< HEAD
     async def set_sticker_position_in_set(
-        self, sticker: str, position: int, timeout: float = None, api_kwargs: JSONDict = None
-=======
-    def set_sticker_position_in_set(
         self,
         sticker: str,
         position: int,
         timeout: ODVInput[float] = DEFAULT_NONE,
         api_kwargs: JSONDict = None,
->>>>>>> e9c01c77
     ) -> bool:
         """Use this method to move a sticker in a set created by the bot to a specific position.
 
@@ -4397,16 +4318,11 @@
         return result  # type: ignore[return-value]
 
     @log
-<<<<<<< HEAD
     async def delete_sticker_from_set(
-        self, sticker: str, timeout: float = None, api_kwargs: JSONDict = None
-=======
-    def delete_sticker_from_set(
         self,
         sticker: str,
         timeout: ODVInput[float] = DEFAULT_NONE,
         api_kwargs: JSONDict = None,
->>>>>>> e9c01c77
     ) -> bool:
         """Use this method to delete a sticker from a set created by the bot.
 
@@ -4753,13 +4669,8 @@
         )
 
     @log
-<<<<<<< HEAD
     async def get_my_commands(
-        self, timeout: float = None, api_kwargs: JSONDict = None
-=======
-    def get_my_commands(
         self, timeout: ODVInput[float] = DEFAULT_NONE, api_kwargs: JSONDict = None
->>>>>>> e9c01c77
     ) -> List[BotCommand]:
         """
         Use this method to get the current list of the bot's commands.
@@ -4778,17 +4689,10 @@
             :class:`telegram.error.TelegramError`
 
         """
-<<<<<<< HEAD
         result = await self._post('getMyCommands', timeout=timeout, api_kwargs=api_kwargs)
-        self._commands = [BotCommand.de_json(c, self) for c in result]  # type: ignore
-        return self._commands
-=======
-        result = self._post('getMyCommands', timeout=timeout, api_kwargs=api_kwargs)
-
         self._commands = BotCommand.de_list(result, self)  # type: ignore[assignment,arg-type]
 
         return self._commands  # type: ignore[return-value]
->>>>>>> e9c01c77
 
     @log
     async def set_my_commands(
@@ -4829,11 +4733,7 @@
         return result  # type: ignore[return-value]
 
     @log
-<<<<<<< HEAD
-    async def log_out(self) -> bool:
-=======
-    def log_out(self, timeout: ODVInput[float] = DEFAULT_NONE) -> bool:
->>>>>>> e9c01c77
+    async def log_out(self, timeout: ODVInput[float] = DEFAULT_NONE) -> bool:
         """
         Use this method to log out from the cloud Bot API server before launching the bot locally.
         You *must* log out the bot before running it locally, otherwise there is no guarantee that
@@ -4853,17 +4753,10 @@
             :class:`telegram.error.TelegramError`
 
         """
-<<<<<<< HEAD
-        return await self._post('logOut')  # type: ignore[return-value]
-
-    @log
-    async def close(self) -> bool:
-=======
-        return self._post('logOut', timeout=timeout)  # type: ignore[return-value]
-
-    @log
-    def close(self, timeout: ODVInput[float] = DEFAULT_NONE) -> bool:
->>>>>>> e9c01c77
+        return await self._post('logOut', timeout=timeout)  # type: ignore[return-value]
+
+    @log
+    async def close(self, timeout: ODVInput[float] = DEFAULT_NONE) -> bool:
         """
         Use this method to close the bot instance before moving it from one local server to
         another. You need to delete the webhook before calling this method to ensure that the bot
@@ -4882,11 +4775,7 @@
             :class:`telegram.error.TelegramError`
 
         """
-<<<<<<< HEAD
-        return await self._post('close')  # type: ignore[return-value]
-=======
-        return self._post('close', timeout=timeout)  # type: ignore[return-value]
->>>>>>> e9c01c77
+        return await self._post('close', timeout=timeout)  # type: ignore[return-value]
 
     @log
     async def copy_message(
