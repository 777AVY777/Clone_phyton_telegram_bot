#!/usr/bin/env python
# pylint: disable=E0611,E0213,E1102,C0103,E1101,W0613,R0913,R0904
#
# A library that provides a Python interface to the Telegram Bot API
# Copyright (C) 2015-2016
# Leandro Toledo de Souza <devs@python-telegram-bot.org>
#
# This program is free software: you can redistribute it and/or modify
# it under the terms of the GNU Lesser Public License as published by
# the Free Software Foundation, either version 3 of the License, or
# (at your option) any later version.
#
# This program is distributed in the hope that it will be useful,
# but WITHOUT ANY WARRANTY; without even the implied warranty of
# MERCHANTABILITY or FITNESS FOR A PARTICULAR PURPOSE.  See the
# GNU Lesser Public License for more details.
#
# You should have received a copy of the GNU Lesser Public License
# along with this program.  If not, see [http://www.gnu.org/licenses/].

"""This module contains a object that represents a Telegram Bot."""

import logging
import functools

from telegram import User, Message, Update, UserProfilePhotos, File, \
    ReplyMarkup, TelegramObject, NullHandler
from telegram.utils import request
from telegram.utils.validate import validate_token

logging.getLogger(__name__).addHandler(NullHandler())


class Bot(TelegramObject):
    """This object represents a Telegram Bot.

    Attributes:
        id (int): Unique identifier for this bot.
        first_name (str): Bot's first name.
        last_name (str): Bot's last name.
        username (str): Bot's username.
        name (str): Bot's @username.

    Args:
        token (str): Bot's unique authentication.
        base_url (Optional[str]): Telegram Bot API service URL.
        base_file_url (Optional[str]): Telegram Bot API file URL.

    """

    def __init__(self,
                 token,
                 base_url=None,
                 base_file_url=None):
        self.token = validate_token(token)

        if not base_url:
            self.base_url = 'https://api.telegram.org/bot{0}'.format(
                self.token)
        else:
            self.base_url = base_url + self.token

        if not base_file_url:
            self.base_file_url = 'https://api.telegram.org/file/bot{0}'.format(
                self.token)
        else:
            self.base_file_url = base_file_url + self.token

        self.bot = None

        self.logger = logging.getLogger(__name__)

    def info(func):
        @functools.wraps(func)
        def decorator(self, *args, **kwargs):
            if not self.bot:
                self.getMe()

            result = func(self, *args, **kwargs)
            return result

        return decorator

    @property
    @info
    def id(self):
        return self.bot.id

    @property
    @info
    def first_name(self):
        return self.bot.first_name

    @property
    @info
    def last_name(self):
        return self.bot.last_name

    @property
    @info
    def username(self):
        return self.bot.username

    @property
    def name(self):
        return '@{0}'.format(self.username)

    def log(func):
        logger = logging.getLogger(func.__module__)

        @functools.wraps(func)
        def decorator(self, *args, **kwargs):
            logger.debug('Entering: %s', func.__name__)
            result = func(self, *args, **kwargs)
            logger.debug(result)
            logger.debug('Exiting: %s', func.__name__)
            return result

        return decorator

    def message(func):
        @functools.wraps(func)
        def decorator(self, *args, **kwargs):
            url, data = func(self, *args, **kwargs)

            if kwargs.get('reply_to_message_id'):
                data['reply_to_message_id'] = \
                    kwargs.get('reply_to_message_id')

            if kwargs.get('disable_notification'):
                data['disable_notification'] = \
                    kwargs.get('disable_notification')

            if kwargs.get('reply_markup'):
                reply_markup = kwargs.get('reply_markup')
                if isinstance(reply_markup, ReplyMarkup):
                    data['reply_markup'] = reply_markup.to_json()
                else:
                    data['reply_markup'] = reply_markup

            result = request.post(url, data,
                                  timeout=kwargs.get('timeout'))

            if result is True:
                return result

            return Message.de_json(result)

        return decorator

    @log
    def getMe(self):
        """A simple method for testing your bot's auth token.

        Returns:
            :class:`telegram.User`: A :class:`telegram.User` instance
            representing that bot if the credentials are valid, `None`
            otherwise.

        Raises:
            :class:`telegram.TelegramError`

        """

        url = '{0}/getMe'.format(self.base_url)

        result = request.get(url)

        self.bot = User.de_json(result)

        return self.bot

    @log
    @message
    def sendMessage(self,
                    chat_id,
                    text,
                    parse_mode=None,
                    disable_web_page_preview=None,
                    **kwargs):
        """Use this method to send text messages.

        Args:
            chat_id (str): Unique identifier for the target chat or
                username of the target channel (in the format
                @channelusername).
            text (str): Text of the message to be sent. The current maximum
                length is 4096 UTF-8 characters.
            parse_mode (Optional[str]): Send Markdown or HTML, if you want
                Telegram apps to show bold, italic, fixed-width text or inline
                URLs in your bot's message.
            disable_web_page_preview (Optional[bool]): Disables link previews
                for links in this message.
            **kwargs (dict): Arbitrary keyword arguments.

        Keyword Args:
            disable_notification (Optional[bool]): Sends the message silently.
                iOS users will not receive a notification, Android users will
                receive a notification with no sound.
            reply_to_message_id (Optional[int]): If the message is a reply,
                ID of the original message.
            reply_markup (Optional[:class:`telegram.ReplyMarkup`]): Additional
                interface options. A JSON-serialized object for an inline
                keyboard, custom reply keyboard, instructions to hide reply
                keyboard or to force a reply from the user.
            timeout (Optional[float]): If this value is specified, use it as
                the definitive timeout (in seconds) for urlopen() operations.

        Returns:
            :class:`telegram.Message`: On success, the sent message is
            returned.

        Raises:
            :class:`telegram.TelegramError`

        """

        url = '{0}/sendMessage'.format(self.base_url)

        data = {'chat_id': chat_id,
                'text': text}

        if parse_mode:
            data['parse_mode'] = parse_mode
        if disable_web_page_preview:
            data['disable_web_page_preview'] = disable_web_page_preview

        return url, data

    @log
    @message
    def forwardMessage(self,
                       chat_id,
                       from_chat_id,
                       message_id,
                       **kwargs):
        """Use this method to forward messages of any kind.

        Args:
          chat_id:
            Unique identifier for the message recipient - Chat id.
          from_chat_id:
            Unique identifier for the chat where the original message was sent
            - Chat id.
          message_id:
            Unique message identifier.

        Keyword Args:
            disable_notification (Optional[bool]): Sends the message silently.
                iOS users will not receive a notification, Android users will
                receive a notification with no sound.
            timeout (Optional[float]): If this value is specified, use it as
                the definitive timeout (in seconds) for urlopen() operations.

        Returns:
            :class:`telegram.Message`: On success, instance representing the
            message forwarded.

        Raises:
            :class:`telegram.TelegramError`

        """

        url = '{0}/forwardMessage'.format(self.base_url)

        data = {}

        if chat_id:
            data['chat_id'] = chat_id
        if from_chat_id:
            data['from_chat_id'] = from_chat_id
        if message_id:
            data['message_id'] = message_id

        return url, data

    @log
    @message
    def sendPhoto(self,
                  chat_id,
                  photo,
                  caption=None,
                  **kwargs):
        """Use this method to send photos.

        Args:
          chat_id:
            Unique identifier for the message recipient - Chat id.
          photo:
            Photo to send. You can either pass a file_id as String to resend a
            photo that is already on the Telegram servers, or upload a new
            photo using multipart/form-data.
          caption:
            Photo caption (may also be used when resending photos by file_id).
            [Optional]

        Keyword Args:
            disable_notification (Optional[bool]): Sends the message silently.
                iOS users will not receive a notification, Android users will
                receive a notification with no sound.
            reply_to_message_id (Optional[int]): If the message is a reply,
                ID of the original message.
            reply_markup (Optional[:class:`telegram.ReplyMarkup`]): Additional
                interface options. A JSON-serialized object for an inline
                keyboard, custom reply keyboard, instructions to hide reply
                keyboard or to force a reply from the user.
            timeout (Optional[float]): If this value is specified, use it as
                the definitive timeout (in seconds) for urlopen() operations.

        Returns:
            :class:`telegram.Message`: On success, instance representing the
            message posted.

        Raises:
            :class:`telegram.TelegramError`

        """

        url = '{0}/sendPhoto'.format(self.base_url)

        data = {'chat_id': chat_id,
                'photo': photo}

        if caption:
            data['caption'] = caption

        return url, data

    @log
    @message
    def sendAudio(self,
                  chat_id,
                  audio,
                  duration=None,
                  performer=None,
                  title=None,
                  **kwargs):
        """Use this method to send audio files, if you want Telegram clients to
        display them in the music player. Your audio must be in an .mp3 format.
        On success, the sent Message is returned. Bots can currently send audio
        files of up to 50 MB in size, this limit may be changed in the future.

        For backward compatibility, when both fields title and description are
        empty and mime-type of the sent file is not "audio/mpeg", file is sent
        as playable voice message. In this case, your audio must be in an .ogg
        file encoded with OPUS. This will be removed in the future. You need to
        use sendVoice method instead.

        Args:
          chat_id:
            Unique identifier for the message recipient - Chat id.
          audio:
            Audio file to send. You can either pass a file_id as String to
            resend an audio that is already on the Telegram servers, or upload
            a new audio file using multipart/form-data.
          duration:
            Duration of sent audio in seconds. [Optional]
          performer:
            Performer of sent audio. [Optional]
          title:
            Title of sent audio. [Optional]

        Keyword Args:
            disable_notification (Optional[bool]): Sends the message silently.
                iOS users will not receive a notification, Android users will
                receive a notification with no sound.
            reply_to_message_id (Optional[int]): If the message is a reply,
                ID of the original message.
            reply_markup (Optional[:class:`telegram.ReplyMarkup`]): Additional
                interface options. A JSON-serialized object for an inline
                keyboard, custom reply keyboard, instructions to hide reply
                keyboard or to force a reply from the user.
            timeout (Optional[float]): If this value is specified, use it as
                the definitive timeout (in seconds) for urlopen() operations.

        Returns:
            :class:`telegram.Message`: On success, instance representing the
            message posted.

        Raises:
            :class:`telegram.TelegramError`

        """

        url = '{0}/sendAudio'.format(self.base_url)

        data = {'chat_id': chat_id,
                'audio': audio}

        if duration:
            data['duration'] = duration
        if performer:
            data['performer'] = performer
        if title:
            data['title'] = title

        return url, data

    @log
    @message
    def sendDocument(self,
                     chat_id,
                     document,
                     filename=None,
                     caption=None,
                     **kwargs):
        """Use this method to send general files.

        Args:
          chat_id:
            Unique identifier for the message recipient - Chat id.
          document:
            File to send. You can either pass a file_id as String to resend a
            file that is already on the Telegram servers, or upload a new file
            using multipart/form-data.
          filename:
            File name that shows in telegram message (it is usefull when you
            send file generated by temp module, for example). [Optional]
          caption:
            Document caption (may also be used when resending documents by
            file_id), 0-200 characters. [Optional]

        Keyword Args:
            disable_notification (Optional[bool]): Sends the message silently.
                iOS users will not receive a notification, Android users will
                receive a notification with no sound.
            reply_to_message_id (Optional[int]): If the message is a reply,
                ID of the original message.
            reply_markup (Optional[:class:`telegram.ReplyMarkup`]): Additional
                interface options. A JSON-serialized object for an inline
                keyboard, custom reply keyboard, instructions to hide reply
                keyboard or to force a reply from the user.
            timeout (Optional[float]): If this value is specified, use it as
                the definitive timeout (in seconds) for urlopen() operations.

        Returns:
            :class:`telegram.Message`: On success, instance representing the
            message posted.

        Raises:
            :class:`telegram.TelegramError`

        """

        url = '{0}/sendDocument'.format(self.base_url)

        data = {'chat_id': chat_id,
                'document': document}

        if filename:
            data['filename'] = filename
        if caption:
            data['caption'] = caption

        return url, data

    @log
    @message
    def sendSticker(self,
                    chat_id,
                    sticker,
                    **kwargs):
        """Use this method to send .webp stickers.

        Args:
          chat_id:
            Unique identifier for the message recipient - Chat id.
          sticker:
            Sticker to send. You can either pass a file_id as String to resend
            a sticker that is already on the Telegram servers, or upload a new
            sticker using multipart/form-data.

        Keyword Args:
            disable_notification (Optional[bool]): Sends the message silently.
                iOS users will not receive a notification, Android users will
                receive a notification with no sound.
            reply_to_message_id (Optional[int]): If the message is a reply,
                ID of the original message.
            reply_markup (Optional[:class:`telegram.ReplyMarkup`]): Additional
                interface options. A JSON-serialized object for an inline
                keyboard, custom reply keyboard, instructions to hide reply
                keyboard or to force a reply from the user.
            timeout (Optional[float]): If this value is specified, use it as
                the definitive timeout (in seconds) for urlopen() operations.

        Returns:
            :class:`telegram.Message`: On success, instance representing the
            message posted.

        Raises:
            :class:`telegram.TelegramError`

        """

        url = '{0}/sendSticker'.format(self.base_url)

        data = {'chat_id': chat_id,
                'sticker': sticker}

        return url, data

    @log
    @message
    def sendVideo(self,
                  chat_id,
                  video,
                  duration=None,
                  caption=None,
                  **kwargs):
        """Use this method to send video files, Telegram clients support mp4
        videos (other formats may be sent as telegram.Document).

        Args:
          chat_id:
            Unique identifier for the message recipient - Chat id.
          video:
            Video to send. You can either pass a file_id as String to resend a
            video that is already on the Telegram servers, or upload a new
            video file using multipart/form-data.
          duration:
            Duration of sent video in seconds. [Optional]
          caption:
            Video caption (may also be used when resending videos by file_id).
            [Optional]

        Keyword Args:
            disable_notification (Optional[bool]): Sends the message silently.
                iOS users will not receive a notification, Android users will
                receive a notification with no sound.
            reply_to_message_id (Optional[int]): If the message is a reply,
                ID of the original message.
            reply_markup (Optional[:class:`telegram.ReplyMarkup`]): Additional
                interface options. A JSON-serialized object for an inline
                keyboard, custom reply keyboard, instructions to hide reply
                keyboard or to force a reply from the user.
            timeout (Optional[float]): If this value is specified, use it as
                the definitive timeout (in seconds) for urlopen() operations.

        Returns:
            :class:`telegram.Message`: On success, instance representing the
            message posted.

        Raises:
            :class:`telegram.TelegramError`

        """

        url = '{0}/sendVideo'.format(self.base_url)

        data = {'chat_id': chat_id,
                'video': video}

        if duration:
            data['duration'] = duration
        if caption:
            data['caption'] = caption

        return url, data

    @log
    @message
    def sendVoice(self,
                  chat_id,
                  voice,
                  duration=None,
                  **kwargs):
        """Use this method to send audio files, if you want Telegram clients to
        display the file as a playable voice message. For this to work, your
        audio must be in an .ogg file encoded with OPUS (other formats may be
        sent as Audio or Document). On success, the sent Message is returned.
        Bots can currently send audio files of up to 50 MB in size, this limit
        may be changed in the future.

        Args:
          chat_id:
            Unique identifier for the message recipient - Chat id.
          voice:
            Audio file to send. You can either pass a file_id as String to
            resend an audio that is already on the Telegram servers, or upload
            a new audio file using multipart/form-data.
          duration:
            Duration of sent audio in seconds. [Optional]

        Keyword Args:
            disable_notification (Optional[bool]): Sends the message silently.
                iOS users will not receive a notification, Android users will
                receive a notification with no sound.
            reply_to_message_id (Optional[int]): If the message is a reply,
                ID of the original message.
            reply_markup (Optional[:class:`telegram.ReplyMarkup`]): Additional
                interface options. A JSON-serialized object for an inline
                keyboard, custom reply keyboard, instructions to hide reply
                keyboard or to force a reply from the user.
            timeout (Optional[float]): If this value is specified, use it as
                the definitive timeout (in seconds) for urlopen() operations.

        Returns:
            :class:`telegram.Message`: On success, instance representing the
            message posted.

        Raises:
            :class:`telegram.TelegramError`

        """

        url = '{0}/sendVoice'.format(self.base_url)

        data = {'chat_id': chat_id,
                'voice': voice}

        if duration:
            data['duration'] = duration

        return url, data

    @log
    @message
    def sendLocation(self,
                     chat_id,
                     latitude,
                     longitude,
                     **kwargs):
        """Use this method to send point on the map.

        Args:
          chat_id:
            Unique identifier for the message recipient - Chat id.
          latitude:
            Latitude of location.
          longitude:
            Longitude of location.

        Keyword Args:
            disable_notification (Optional[bool]): Sends the message silently.
                iOS users will not receive a notification, Android users will
                receive a notification with no sound.
            reply_to_message_id (Optional[int]): If the message is a reply,
                ID of the original message.
            reply_markup (Optional[:class:`telegram.ReplyMarkup`]): Additional
                interface options. A JSON-serialized object for an inline
                keyboard, custom reply keyboard, instructions to hide reply
                keyboard or to force a reply from the user.
            timeout (Optional[float]): If this value is specified, use it as
                the definitive timeout (in seconds) for urlopen() operations.

        Returns:
            :class:`telegram.Message`: On success, instance representing the
            message posted.

        Raises:
            :class:`telegram.TelegramError`

        """

        url = '{0}/sendLocation'.format(self.base_url)

        data = {'chat_id': chat_id,
                'latitude': latitude,
                'longitude': longitude}

        return url, data

    @log
    @message
    def sendVenue(self,
                  chat_id,
                  latitude,
                  longitude,
                  title,
                  address,
                  foursquare_id=None,
                  **kwargs):
        """
        Use this method to send information about a venue.

        Args:
            chat_id:
                Unique identifier for the target chat or username of the target
                channel (in the format @channelusername).
            latitude:
                Latitude of the venue.
            longitude:
                Longitude of the venue.
            title:
                Name of the venue.
            address:
                Address of the venue.
            foursquare_id:
                Foursquare identifier of the venue.

        Keyword Args:
            disable_notification (Optional[bool]): Sends the message silently.
                iOS users will not receive a notification, Android users will
                receive a notification with no sound.
            reply_to_message_id (Optional[int]): If the message is a reply,
                ID of the original message.
            reply_markup (Optional[:class:`telegram.ReplyMarkup`]): Additional
                interface options. A JSON-serialized object for an inline
                keyboard, custom reply keyboard, instructions to hide reply
                keyboard or to force a reply from the user.
            timeout (Optional[float]): If this value is specified, use it as
                the definitive timeout (in seconds) for urlopen() operations.

        Returns:
            :class:`telegram.Message`: On success, instance representing the
            message posted.

        Raises:
            :class:`telegram.TelegramError`

        """

        url = '{0}/sendVenue'.format(self.base_url)

        data = {'chat_id': chat_id,
                'latitude': latitude,
                'longitude': longitude,
                'address': address,
                'title': title}

        if foursquare_id:
            data['foursquare_id'] = foursquare_id

        return url, data

    @log
    @message
    def sendContact(self,
                    chat_id,
                    phone_number,
                    first_name,
                    last_name=None,
                    **kwargs):
        """
        Use this method to send phone contacts.

        Args:
            chat_id:
                Unique identifier for the target chat or username of the target
                channel (in the format @channelusername).
            phone_number:
                Contact's phone number.
            first_name:
                Contact's first name.
            last_name:
                Contact's last name.

        Keyword Args:
            disable_notification (Optional[bool]): Sends the message silently.
                iOS users will not receive a notification, Android users will
                receive a notification with no sound.
            reply_to_message_id (Optional[int]): If the message is a reply,
                ID of the original message.
            reply_markup (Optional[:class:`telegram.ReplyMarkup`]): Additional
                interface options. A JSON-serialized object for an inline
                keyboard, custom reply keyboard, instructions to hide reply
                keyboard or to force a reply from the user.
            timeout (Optional[float]): If this value is specified, use it as
                the definitive timeout (in seconds) for urlopen() operations.

        Returns:
            :class:`telegram.Message`: On success, instance representing the
            message posted.

        Raises:
            :class:`telegram.TelegramError`

        """

        url = '{0}/sendContact'.format(self.base_url)

        data = {'chat_id': chat_id,
                'phone_number': phone_number,
                'first_name': first_name}

        if last_name:
            data['last_name'] = last_name

        return url, data

    @log
    @message
    def sendChatAction(self,
                       chat_id,
                       action,
                       **kwargs):
        """Use this method when you need to tell the user that something is
        happening on the bot's side. The status is set for 5 seconds or less
        (when a message arrives from your bot, Telegram clients clear its
        typing status).

        Args:
          chat_id:
            Unique identifier for the message recipient - Chat id.
          action:
            Type of action to broadcast. Choose one, depending on what the user
            is about to receive:
            - ChatAction.TYPING for text messages,
            - ChatAction.UPLOAD_PHOTO for photos,
            - ChatAction.UPLOAD_VIDEO for videos,
            - ChatAction.UPLOAD_AUDIO for audio files,
            - ChatAction.UPLOAD_DOCUMENT for general files,
            - ChatAction.FIND_LOCATION for location data.
        """

        url = '{0}/sendChatAction'.format(self.base_url)

        data = {'chat_id': chat_id,
                'action': action}

        return url, data

    @log
    def answerInlineQuery(self,
                          inline_query_id,
                          results,
                          cache_time=300,
                          is_personal=None,
                          next_offset=None,
                          switch_pm_text=None,
                          switch_pm_parameter=None,
                          **kwargs):
        """Use this method to send answers to an inline query. No more than
        50 results per query are allowed.

        Args:
            inline_query_id (str): Unique identifier for the answered query.
            results (list[:class:`telegram.InlineQueryResult`]): A list of
                results for the inline query.
            cache_time (Optional[int]): The maximum amount of time the
                result of the inline query may be cached on the server.
            is_personal (Optional[bool]): Pass `True`, if results may be
                cached on the server side only for the user that sent the
                query. By default, results may be returned to any user who
                sends the same query.
            next_offset (Optional[str]): Pass the offset that a client
                should send in the next query with the same text to receive
                more results. Pass an empty string if there are no more
                results or if you don't support pagination. Offset length
                can't exceed 64 bytes.
            switch_pm_text (Optional[str]): If passed, clients will display
                a button with specified text that switches the user to a
                private chat with the bot and sends the bot a start message
                with the parameter switch_pm_parameter.
            switch_pm_parameter (Optional[str]): Parameter for the start
                message sent to the bot when user presses the switch button.

        Keyword Args:
            timeout (Optional[float]): If this value is specified, use it as
                the definitive timeout (in seconds) for urlopen() operations.

        Returns:
            bool: On success, `True` is returned.

        Raises:
            :class:`telegram.TelegramError`

        """

        url = '{0}/answerInlineQuery'.format(self.base_url)

        results = [res.to_dict() for res in results]

        data = {'inline_query_id': inline_query_id,
                'results': results}

        if cache_time or cache_time == 0:
            data['cache_time'] = cache_time
        if is_personal:
            data['is_personal'] = is_personal
        if next_offset is not None:
            data['next_offset'] = next_offset
        if switch_pm_text:
            data['switch_pm_text'] = switch_pm_text
        if switch_pm_parameter:
            data['switch_pm_parameter'] = switch_pm_parameter

        result = request.post(url, data,
                              timeout=kwargs.get('timeout'))

        return result

    @log
    def getUserProfilePhotos(self,
                             user_id,
                             offset=None,
                             limit=100,
                             **kwargs):
        """Use this method to get a list of profile pictures for a user.

        Args:
          user_id:
            Unique identifier of the target user.
          offset:
            Sequential number of the first photo to be returned. By default,
            all photos are returned. [Optional]
          limit:
            Limits the number of photos to be retrieved. Values between 1-100
            are accepted. Defaults to 100. [Optional]

        Keyword Args:
            timeout (Optional[float]): If this value is specified, use it as
                the definitive timeout (in seconds) for urlopen() operations.

        Returns:
            list[:class:`telegram.UserProfilePhotos`]: A list of
            :class:`telegram.UserProfilePhotos` objects are returned.

        Raises:
            :class:`telegram.TelegramError`

        """

        url = '{0}/getUserProfilePhotos'.format(self.base_url)

        data = {'user_id': user_id}

        if offset:
            data['offset'] = offset
        if limit:
            data['limit'] = limit

        result = request.post(url, data,
                              timeout=kwargs.get('timeout'))

        return UserProfilePhotos.de_json(result)

    @log
    def getFile(self,
                file_id,
                **kwargs):
        """Use this method to get basic info about a file and prepare it for
        downloading. For the moment, bots can download files of up to 20MB in
        size.

        Args:
          file_id:
            File identifier to get info about.

        Keyword Args:
            timeout (Optional[float]): If this value is specified, use it as
                the definitive timeout (in seconds) for urlopen() operations.

        Returns:
            :class:`telegram.File`: On success, a :class:`telegram.File`
            object is returned.

        Raises:
            :class:`telegram.TelegramError`

        """

        url = '{0}/getFile'.format(self.base_url)

        data = {'file_id': file_id}

        result = request.post(url, data,
                              timeout=kwargs.get('timeout'))

        if result.get('file_path'):
            result['file_path'] = '%s/%s' % (self.base_file_url,
                                             result['file_path'])

        return File.de_json(result)

    @log
    def kickChatMember(self,
                       chat_id,
                       user_id,
                       **kwargs):
        """Use this method to kick a user from a group or a supergroup. In the
        case of supergroups, the user will not be able to return to the group
        on their own using invite links, etc., unless unbanned first. The bot
        must be an administrator in the group for this to work.

        Args:
          chat_id:
            Unique identifier for the target group or username of the target
            supergroup (in the format @supergroupusername).
          user_id:
            Unique identifier of the target user.

        Keyword Args:
            timeout (Optional[float]): If this value is specified, use it as
                the definitive timeout (in seconds) for urlopen() operations.

        Returns:
            bool: On success, `True` is returned.

        Raises:
            :class:`telegram.TelegramError`

        """

        url = '{0}/kickChatMember'.format(self.base_url)

        data = {'chat_id': chat_id,
                'user_id': user_id}

        result = request.post(url, data,
                              timeout=kwargs.get('timeout'))

        return result

    @log
    def unbanChatMember(self,
                        chat_id,
                        user_id,
                        **kwargs):
        """Use this method to unban a previously kicked user in a supergroup.
        The user will not return to the group automatically, but will be able
        to join via link, etc. The bot must be an administrator in the group
        for this to work.

        Args:
          chat_id:
            Unique identifier for the target group or username of the target
            supergroup (in the format @supergroupusername).
          user_id:
            Unique identifier of the target user.

        Keyword Args:
            timeout (Optional[float]): If this value is specified, use it as
                the definitive timeout (in seconds) for urlopen() operations.

        Returns:
            bool: On success, `True` is returned.

        Raises:
            :class:`telegram.TelegramError`

        """

        url = '{0}/unbanChatMember'.format(self.base_url)

        data = {'chat_id': chat_id,
                'user_id': user_id}

        result = request.post(url, data,
                              timeout=kwargs.get('timeout'))

        return result

    @log
    def answerCallbackQuery(self,
                            callback_query_id,
                            text=None,
                            show_alert=False,
                            **kwargs):
        """Use this method to send answers to callback queries sent from
        inline keyboards. The answer will be displayed to the user as a
        notification at the top of the chat screen or as an alert.

        Args:
            callback_query_id (str): Unique identifier for the query to be
                answered.
            text (Optional[str]): Text of the notification. If not
                specified, nothing will be shown to the user.
            show_alert (Optional[bool]): If `True`, an alert will be shown
                by the client instead of a notification at the top of the chat
                screen. Defaults to `False`.

        Keyword Args:
            timeout (Optional[float]): If this value is specified, use it as
                the definitive timeout (in seconds) for urlopen() operations.

        Returns:
            bool: On success, `True` is returned.

        Raises:
            :class:`telegram.TelegramError`

        """

        url = '{0}/answerCallbackQuery'.format(self.base_url)

        data = {'callback_query_id': callback_query_id}

        if text:
            data['text'] = text
        if show_alert:
            data['show_alert'] = show_alert

        result = request.post(url, data,
                              timeout=kwargs.get('timeout'))

        return result

    @log
    @message
    def editMessageText(self,
                        text,
                        chat_id=None,
                        message_id=None,
                        inline_message_id=None,
                        parse_mode=None,
                        disable_web_page_preview=None,
                        **kwargs):
        """Use this method to edit text messages sent by the bot or via the bot
        (for inline bots).

        Args:
          text:
            New text of the message.
          chat_id:
            Required if inline_message_id is not specified. Unique identifier
            for the target chat or username of the target channel (in the
            format @channelusername).
          message_id:
            Required if inline_message_id is not specified. Unique identifier
            of the sent message.
          inline_message_id:
            Required if chat_id and message_id are not specified. Identifier of
            the inline message.
          parse_mode:
            Send Markdown or HTML, if you want Telegram apps to show bold,
            italic, fixed-width text or inline URLs in your bot's message.
          disable_web_page_preview:
            Disables link previews for links in this message.

        Keyword Args:
            reply_markup (Optional[:class:`telegram.InlineKeyboardMarkup`]):
                A JSON-serialized object for an inline keyboard.
            timeout (Optional[float]): If this value is specified, use it as
                the definitive timeout (in seconds) for urlopen() operations.

        Returns:
            :class:`telegram.Message`: On success, if edited message is sent by
            the bot, the edited message is returned, otherwise `True` is
            returned.

        Raises:
            :class:`telegram.TelegramError`

        """

        url = '{0}/editMessageText'.format(self.base_url)

        data = {'text': text}

        if chat_id:
            data['chat_id'] = chat_id
        if message_id:
            data['message_id'] = message_id
        if inline_message_id:
            data['inline_message_id'] = inline_message_id
        if parse_mode:
            data['parse_mode'] = parse_mode
        if disable_web_page_preview:
            data['disable_web_page_preview'] = disable_web_page_preview

<<<<<<< HEAD
        return url, data
=======
        result = request.post(url, data,
                              timeout=kwargs.get('timeout'))

        return Message.de_json(result)
>>>>>>> 0c74b3cf

    @log
    @message
    def editMessageCaption(self,
                           chat_id=None,
                           message_id=None,
                           inline_message_id=None,
                           caption=None,
                           **kwargs):
        """Use this method to edit captions of messages sent by the bot or
        via the bot (for inline bots).

        Args:
            chat_id (Optional[str]): Required if inline_message_id is not
                specified. Unique identifier for the target chat or username of
                the target channel (in the format @channelusername).
            message_id (Optional[str]): Required if inline_message_id is not
                specified. Unique identifier of the sent message.
            inline_message_id (Optional[str]): Required if chat_id and
                message_id are not specified. Identifier of the inline message.
            caption (Optional[str]): New caption of the message.
            **kwargs (Optional[dict]): Arbitrary keyword arguments.

        Keyword Args:
            reply_markup (Optional[:class:`telegram.InlineKeyboardMarkup`]):
                A JSON-serialized object for an inline keyboard.
            timeout (Optional[float]): If this value is specified, use it as
                the definitive timeout (in seconds) for urlopen() operations.

        Returns:
            :class:`telegram.Message`: On success, if edited message is sent by
            the bot, the edited message is returned, otherwise `True` is
            returned.

        Raises:
            :class:`telegram.TelegramError`

        """

        url = '{0}/editMessageCaption'.format(self.base_url)

        data = {}

        if caption:
            data['caption'] = caption
        if chat_id:
            data['chat_id'] = chat_id
        if message_id:
            data['message_id'] = message_id
        if inline_message_id:
            data['inline_message_id'] = inline_message_id

        return url, data

    @log
    @message
    def editMessageReplyMarkup(self,
                               chat_id=None,
                               message_id=None,
                               inline_message_id=None,
                               **kwargs):
        """Use this method to edit only the reply markup of messages sent by
        the bot or via the bot (for inline bots).

        Args:
            chat_id (Optional[str]): Required if inline_message_id is not
                specified. Unique identifier for the target chat or username of
                the target channel (in the format @channelusername).
            message_id (Optional[str]): Required if inline_message_id is not
                specified. Unique identifier of the sent message.
            inline_message_id (Optional[str]): Required if chat_id and
                message_id are not specified. Identifier of the inline message.
            **kwargs (Optional[dict]): Arbitrary keyword arguments.

        Keyword Args:
            reply_markup (Optional[:class:`telegram.InlineKeyboardMarkup`]):
                A JSON-serialized object for an inline keyboard.
            timeout (Optional[float]): If this value is specified, use it as
                the definitive timeout (in seconds) for urlopen() operations.

        Returns:
            :class:`telegram.Message`: On success, if edited message is sent by
            the bot, the edited message is returned, otherwise `True` is
            returned.

        Raises:
            :class:`telegram.TelegramError`

        """

        url = '{0}/editMessageReplyMarkup'.format(self.base_url)

        data = {}

        if chat_id:
            data['chat_id'] = chat_id
        if message_id:
            data['message_id'] = message_id
        if inline_message_id:
            data['inline_message_id'] = inline_message_id

        return url, data

    @log
    def getUpdates(self,
                   offset=None,
                   limit=100,
                   timeout=0,
                   network_delay=.2):
        """Use this method to receive incoming updates using long polling.

        Args:
          offset:
            Identifier of the first update to be returned. Must be greater by
            one than the highest among the identifiers of previously received
            updates. By default, updates starting with the earliest unconfirmed
            update are returned. An update is considered confirmed as soon as
            getUpdates is called with an offset higher than its update_id.
          limit:
            Limits the number of updates to be retrieved. Values between 1-100
            are accepted. Defaults to 100.
          timeout:
            Timeout in seconds for long polling. Defaults to 0, i.e. usual
            short polling.
          network_delay:
            Additional timeout in seconds to allow the response from Telegram
            to take some time when using long polling. Defaults to 2, which
            should be enough for most connections. Increase it if it takes very
            long for data to be transmitted from and to the Telegram servers.

        Returns:
            list[:class:`telegram.Message`]: A list of :class:`telegram.Update`
            objects are returned.

        Raises:
            :class:`telegram.TelegramError`

        """

        url = '{0}/getUpdates'.format(self.base_url)

        data = {'timeout': timeout}

        if offset:
            data['offset'] = offset
        if limit:
            data['limit'] = limit

        urlopen_timeout = timeout + network_delay

        result = request.post(url, data, timeout=urlopen_timeout)

        if result:
            self.logger.debug(
                'Getting updates: %s', [u['update_id'] for u in result])
        else:
            self.logger.debug('No new updates found.')

        return [Update.de_json(x) for x in result]

    @log
    def setWebhook(self,
                   webhook_url=None,
                   certificate=None,
                   **kwargs):
        """Use this method to specify a url and receive incoming updates via an
        outgoing webhook. Whenever there is an update for the bot, we will send
        an HTTPS POST request to the specified url, containing a
        JSON-serialized Update. In case of an unsuccessful request, we will
        give up after a reasonable amount of attempts.

        Args:
          webhook_url:
            HTTPS url to send updates to.
            Use an empty string to remove webhook integration

        Keyword Args:
            timeout (Optional[float]): If this value is specified, use it as
                the definitive timeout (in seconds) for urlopen() operations.

        Returns:
            bool: On success, `True` is returned.

        Raises:
            :class:`telegram.TelegramError`

        """

        url = '{0}/setWebhook'.format(self.base_url)

        data = {}

        if webhook_url is not None:
            data['url'] = webhook_url
        if certificate:
            data['certificate'] = certificate

        result = request.post(url, data,
                              timeout=kwargs.get('timeout'))

        return result

    @staticmethod
    def de_json(data):
        data = super(Bot, Bot).de_json(data)

        return Bot(**data)

    def to_dict(self):
        data = {'id': self.id,
                'username': self.username,
                'first_name': self.username}

        if self.last_name:
            data['last_name'] = self.last_name

        return data

    def __reduce__(self):
        return (self.__class__, (self.token,
                                 self.base_url.replace(self.token, ''),
                                 self.base_file_url.replace(self.token, '')))<|MERGE_RESOLUTION|>--- conflicted
+++ resolved
@@ -1063,6 +1063,10 @@
         Keyword Args:
             timeout (Optional[float]): If this value is specified, use it as
                 the definitive timeout (in seconds) for urlopen() operations.
+            network_delay (Optional[float]): If using the timeout (which is
+                a `timeout` for the Telegram servers operation),
+                then `network_delay` as an extra delay (in seconds) to
+                compensate for network latency. Defaults to 2.
 
         Returns:
             bool: On success, `True` is returned.
@@ -1087,7 +1091,6 @@
         return result
 
     @log
-    @message
     def editMessageText(self,
                         text,
                         chat_id=None,
@@ -1095,6 +1098,7 @@
                         inline_message_id=None,
                         parse_mode=None,
                         disable_web_page_preview=None,
+                        reply_markup=None,
                         **kwargs):
         """Use this method to edit text messages sent by the bot or via the bot
         (for inline bots).
@@ -1117,10 +1121,10 @@
             italic, fixed-width text or inline URLs in your bot's message.
           disable_web_page_preview:
             Disables link previews for links in this message.
-
-        Keyword Args:
-            reply_markup (Optional[:class:`telegram.InlineKeyboardMarkup`]):
-                A JSON-serialized object for an inline keyboard.
+          reply_markup:
+            A JSON-serialized object for an inline keyboard.
+
+        Keyword Args:
             timeout (Optional[float]): If this value is specified, use it as
                 the definitive timeout (in seconds) for urlopen() operations.
 
@@ -1148,15 +1152,16 @@
             data['parse_mode'] = parse_mode
         if disable_web_page_preview:
             data['disable_web_page_preview'] = disable_web_page_preview
-
-<<<<<<< HEAD
-        return url, data
-=======
+        if reply_markup:
+            if isinstance(reply_markup, ReplyMarkup):
+                data['reply_markup'] = reply_markup.to_json()
+            else:
+                data['reply_markup'] = reply_markup
+
         result = request.post(url, data,
                               timeout=kwargs.get('timeout'))
 
         return Message.de_json(result)
->>>>>>> 0c74b3cf
 
     @log
     @message
