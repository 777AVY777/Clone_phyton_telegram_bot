--- conflicted
+++ resolved
@@ -97,12 +97,9 @@
         quote: bool = None,
         tzinfo: pytz.BaseTzInfo = pytz.utc,
         run_async: bool = False,
-<<<<<<< HEAD
+        allow_sending_without_reply: bool = None,
         delay_queue: str = None,
         delay_queue_per_method: Dict[str, Optional[str]] = None,
-=======
-        allow_sending_without_reply: bool = None,
->>>>>>> 73b0e29a
     ):
         self._parse_mode = parse_mode
         self._disable_notification = disable_notification
