--- conflicted
+++ resolved
@@ -22,13 +22,9 @@
 
 import pytz
 
-<<<<<<< HEAD
 from telegram.utils.deprecate import set_new_attribute_deprecated
-from telegram.utils.helpers import DEFAULT_NONE, DefaultValue
-=======
 from telegram.utils.helpers import DEFAULT_NONE
 from telegram.utils.types import ODVInput
->>>>>>> e9c01c77
 
 
 class Defaults:
@@ -118,10 +114,9 @@
         self._tzinfo = tzinfo
         self._run_async = run_async
 
-<<<<<<< HEAD
     def __setattr__(self, key: str, value: object) -> None:
         set_new_attribute_deprecated(self, key, value)
-=======
+
         # Gather all defaults that actually have a default value
         self._api_defaults = {}
         for kwarg in (
@@ -141,7 +136,6 @@
     @property
     def api_defaults(self) -> Dict[str, Any]:
         return self._api_defaults
->>>>>>> e9c01c77
 
     @property
     def parse_mode(self) -> Optional[str]:
