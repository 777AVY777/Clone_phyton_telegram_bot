#!/usr/bin/env python
#
# A library that provides a Python interface to the Telegram Bot API
# Copyright (C) 2015-2021
# Leandro Toledo de Souza <devs@python-telegram-bot.org>
#
# This program is free software: you can redistribute it and/or modify
# it under the terms of the GNU Lesser Public License as published by
# the Free Software Foundation, either version 3 of the License, or
# (at your option) any later version.
#
# This program is distributed in the hope that it will be useful,
# but WITHOUT ANY WARRANTY; without even the implied warranty of
# MERCHANTABILITY or FITNESS FOR A PARTICULAR PURPOSE.  See the
# GNU Lesser Public License for more details.
#
# You should have received a copy of the GNU Lesser Public License
# along with this program.  If not, see [http://www.gnu.org/licenses/].
"""This module contains the PicklePersistence class."""
import pickle
from collections import defaultdict
from copy import deepcopy
from typing import Any, DefaultDict, Dict, Optional, Tuple

from telegram.ext import BasePersistence
from telegram.ext.utils.types import ConversationDict, CDCData


class PicklePersistence(BasePersistence):
    """Using python's builtin pickle for making you bot persistent.

    Warning:
        :class:`PicklePersistence` will try to replace :class:`telegram.Bot` instances by
        :attr:`REPLACED_BOT` and insert the bot set with
        :meth:`telegram.ext.BasePersistence.set_bot` upon loading of the data. This is to ensure
        that changes to the bot apply to the saved objects, too. If you change the bots token, this
        may lead to e.g. ``Chat not found`` errors. For the limitations on replacing bots see
        :meth:`telegram.ext.BasePersistence.replace_bot` and
        :meth:`telegram.ext.BasePersistence.insert_bot`.

    Args:
        filename (:obj:`str`): The filename for storing the pickle files. When :attr:`single_file`
            is :obj:`False` this will be used as a prefix.
        store_user_data (:obj:`bool`, optional): Whether user_data should be saved by this
            persistence class. Default is :obj:`True`.
        store_chat_data (:obj:`bool`, optional): Whether user_data should be saved by this
            persistence class. Default is :obj:`True`.
        store_bot_data (:obj:`bool`, optional): Whether bot_data should be saved by this
            persistence class. Default is :obj:`True`.
        store_callback_data (:obj:`bool`, optional): Whether callback_data should be saved by this
            persistence class. Default is :obj:`False`.
        single_file (:obj:`bool`, optional): When :obj:`False` will store 3 separate files of
            `filename_user_data`, `filename_chat_data` and `filename_conversations`. Default is
            :obj:`True`.
        on_flush (:obj:`bool`, optional): When :obj:`True` will only save to file when
            :meth:`flush` is called and keep data in memory until that happens. When
            :obj:`False` will store data on any transaction *and* on call to :meth:`flush`.
            Default is :obj:`False`.

    Attributes:
        filename (:obj:`str`): The filename for storing the pickle files. When :attr:`single_file`
            is :obj:`False` this will be used as a prefix.
        store_user_data (:obj:`bool`): Optional. Whether user_data should be saved by this
            persistence class.
        store_chat_data (:obj:`bool`): Optional. Whether user_data should be saved by this
            persistence class.
        store_bot_data (:obj:`bool`): Optional. Whether bot_data should be saved by this
            persistence class.
        store_callback_data (:obj:`bool`): Optional. Whether callback_data be saved by this
            persistence class.
        single_file (:obj:`bool`): Optional. When :obj:`False` will store 3 separate files of
            `filename_user_data`, `filename_chat_data`, `filename_chat_data` and
            `filename_conversations`. Default is :obj:`True`.
        on_flush (:obj:`bool`, optional): When :obj:`True` will only save to file when
            :meth:`flush` is called and keep data in memory until that happens. When
            :obj:`False` will store data on any transaction *and* on call to :meth:`flush`.
            Default is :obj:`False`.
    """

    def __init__(
        self,
        filename: str,
        store_user_data: bool = True,
        store_chat_data: bool = True,
        store_bot_data: bool = True,
        single_file: bool = True,
        on_flush: bool = False,
        store_callback_data: bool = False,
    ):
        super().__init__(
            store_user_data=store_user_data,
            store_chat_data=store_chat_data,
            store_bot_data=store_bot_data,
            store_callback_data=store_callback_data,
        )
        self.filename = filename
        self.single_file = single_file
        self.on_flush = on_flush
        self.user_data: Optional[DefaultDict[int, Dict]] = None
        self.chat_data: Optional[DefaultDict[int, Dict]] = None
        self.bot_data: Optional[Dict] = None
<<<<<<< HEAD
        self.callback_data: Optional[CDCData] = None
        self.conversations: Optional[Dict[str, Dict[Tuple, Any]]] = None
=======
        self.conversations: Optional[Dict[str, Dict[Tuple, object]]] = None
>>>>>>> eee89215

    def load_singlefile(self) -> None:
        try:
            filename = self.filename
            with open(self.filename, "rb") as file:
                data = pickle.load(file)
                self.user_data = defaultdict(dict, data['user_data'])
                self.chat_data = defaultdict(dict, data['chat_data'])
                # For backwards compatibility with files not containing bot data
                self.bot_data = data.get('bot_data', {})
                self.callback_data = data.get('callback_data', {})
                self.conversations = data['conversations']
        except OSError:
            self.conversations = dict()
            self.user_data = defaultdict(dict)
            self.chat_data = defaultdict(dict)
            self.bot_data = {}
            self.callback_data = None
        except pickle.UnpicklingError as exc:
            raise TypeError(f"File {filename} does not contain valid pickle data") from exc
        except Exception as exc:
            raise TypeError(f"Something went wrong unpickling {filename}") from exc

    @staticmethod
    def load_file(filename: str) -> Any:
        try:
            with open(filename, "rb") as file:
                return pickle.load(file)
        except OSError:
            return None
        except pickle.UnpicklingError as exc:
            raise TypeError(f"File {filename} does not contain valid pickle data") from exc
        except Exception as exc:
            raise TypeError(f"Something went wrong unpickling {filename}") from exc

    def dump_singlefile(self) -> None:
        with open(self.filename, "wb") as file:
            data = {
                'conversations': self.conversations,
                'user_data': self.user_data,
                'chat_data': self.chat_data,
                'bot_data': self.bot_data,
                'callback_data': self.callback_data,
            }
            pickle.dump(data, file)

    @staticmethod
    def dump_file(filename: str, data: object) -> None:
        with open(filename, "wb") as file:
            pickle.dump(data, file)

    def get_user_data(self) -> DefaultDict[int, Dict[object, object]]:
        """Returns the user_data from the pickle file if it exists or an empty :obj:`defaultdict`.

        Returns:
            :obj:`defaultdict`: The restored user data.
        """
        if self.user_data:
            pass
        elif not self.single_file:
            filename = f"{self.filename}_user_data"
            data = self.load_file(filename)
            if not data:
                data = defaultdict(dict)
            else:
                data = defaultdict(dict, data)
            self.user_data = data
        else:
            self.load_singlefile()
        return deepcopy(self.user_data)  # type: ignore[arg-type]

    def get_chat_data(self) -> DefaultDict[int, Dict[object, object]]:
        """Returns the chat_data from the pickle file if it exists or an empty :obj:`defaultdict`.

        Returns:
            :obj:`defaultdict`: The restored chat data.
        """
        if self.chat_data:
            pass
        elif not self.single_file:
            filename = f"{self.filename}_chat_data"
            data = self.load_file(filename)
            if not data:
                data = defaultdict(dict)
            else:
                data = defaultdict(dict, data)
            self.chat_data = data
        else:
            self.load_singlefile()
        return deepcopy(self.chat_data)  # type: ignore[arg-type]

    def get_bot_data(self) -> Dict[object, object]:
        """Returns the bot_data from the pickle file if it exists or an empty :obj:`dict`.

        Returns:
            :obj:`dict`: The restored bot data.
        """
        if self.bot_data:
            pass
        elif not self.single_file:
            filename = f"{self.filename}_bot_data"
            data = self.load_file(filename)
            if not data:
                data = {}
            self.bot_data = data
        else:
            self.load_singlefile()
        return deepcopy(self.bot_data)  # type: ignore[arg-type]

    def get_callback_data(self) -> Optional[CDCData]:
        """Returns the callback data from the pickle file if it exists or :obj:`None`.

        Returns:
            Optional[:class:`telegram.utils.types.CDCData`:]: The restored meta data as three-tuple
                of :obj:`int`, dictionary and :class:`collections.deque` or :obj:`None`, if no data
                was stored.
        """
        if self.callback_data:
            pass
        elif not self.single_file:
            filename = f"{self.filename}_callback_data"
            data = self.load_file(filename)
            if not data:
                data = None
            self.callback_data = data
        else:
            self.load_singlefile()
        return deepcopy(self.callback_data)

    def get_conversations(self, name: str) -> ConversationDict:
        """Returns the conversations from the pickle file if it exsists or an empty dict.

        Args:
            name (:obj:`str`): The handlers name.

        Returns:
            :obj:`dict`: The restored conversations for the handler.
        """
        if self.conversations:
            pass
        elif not self.single_file:
            filename = f"{self.filename}_conversations"
            data = self.load_file(filename)
            if not data:
                data = {name: {}}
            self.conversations = data
        else:
            self.load_singlefile()
        return self.conversations.get(name, {}).copy()  # type: ignore[union-attr]

    def update_conversation(
        self, name: str, key: Tuple[int, ...], new_state: Optional[object]
    ) -> None:
        """Will update the conversations for the given handler and depending on :attr:`on_flush`
        save the pickle file.

        Args:
            name (:obj:`str`): The handler's name.
            key (:obj:`tuple`): The key the state is changed for.
            new_state (:obj:`tuple` | :obj:`any`): The new state for the given key.
        """
        if not self.conversations:
            self.conversations = dict()
        if self.conversations.setdefault(name, {}).get(key) == new_state:
            return
        self.conversations[name][key] = new_state
        if not self.on_flush:
            if not self.single_file:
                filename = f"{self.filename}_conversations"
                self.dump_file(filename, self.conversations)
            else:
                self.dump_singlefile()

    def update_user_data(self, user_id: int, data: Dict) -> None:
        """Will update the user_data and depending on :attr:`on_flush` save the pickle file.

        Args:
            user_id (:obj:`int`): The user the data might have been changed for.
            data (:obj:`dict`): The :attr:`telegram.ext.dispatcher.user_data` [user_id].
        """
        if self.user_data is None:
            self.user_data = defaultdict(dict)
        if self.user_data.get(user_id) == data:
            return
        self.user_data[user_id] = data
        if not self.on_flush:
            if not self.single_file:
                filename = f"{self.filename}_user_data"
                self.dump_file(filename, self.user_data)
            else:
                self.dump_singlefile()

    def update_chat_data(self, chat_id: int, data: Dict) -> None:
        """Will update the chat_data and depending on :attr:`on_flush` save the pickle file.

        Args:
            chat_id (:obj:`int`): The chat the data might have been changed for.
            data (:obj:`dict`): The :attr:`telegram.ext.dispatcher.chat_data` [chat_id].
        """
        if self.chat_data is None:
            self.chat_data = defaultdict(dict)
        if self.chat_data.get(chat_id) == data:
            return
        self.chat_data[chat_id] = data
        if not self.on_flush:
            if not self.single_file:
                filename = f"{self.filename}_chat_data"
                self.dump_file(filename, self.chat_data)
            else:
                self.dump_singlefile()

    def update_bot_data(self, data: Dict) -> None:
        """Will update the bot_data and depending on :attr:`on_flush` save the pickle file.

        Args:
            data (:obj:`dict`): The :attr:`telegram.ext.dispatcher.bot_data`.
        """
        if self.bot_data == data:
            return
        self.bot_data = data.copy()
        if not self.on_flush:
            if not self.single_file:
                filename = f"{self.filename}_bot_data"
                self.dump_file(filename, self.bot_data)
            else:
                self.dump_singlefile()

    def update_callback_data(self, data: CDCData) -> None:
        """Will update the callback_data (if changed) and depending on :attr:`on_flush` save the
        pickle file.

        Args:
            data (:class:`telegram.utils.types.CDCData`:): The relevant data to restore
                :attr:`telegram.ext.dispatcher.bot.callback_data`.
        """
        if self.callback_data == data:
            return
        self.callback_data = (data[0].copy(), data[1].copy())
        if not self.on_flush:
            if not self.single_file:
                filename = f"{self.filename}_callback_data"
                self.dump_file(filename, self.callback_data)
            else:
                self.dump_singlefile()

    def flush(self) -> None:
        """Will save all data in memory to pickle file(s)."""
        if self.single_file:
            if self.user_data or self.chat_data or self.bot_data or self.conversations:
                self.dump_singlefile()
        else:
            if self.user_data:
                self.dump_file(f"{self.filename}_user_data", self.user_data)
            if self.chat_data:
                self.dump_file(f"{self.filename}_chat_data", self.chat_data)
            if self.bot_data:
                self.dump_file(f"{self.filename}_bot_data", self.bot_data)
            if self.callback_data:
                self.dump_file(f"{self.filename}_callback_data", self.callback_data)
            if self.conversations:
                self.dump_file(f"{self.filename}_conversations", self.conversations)<|MERGE_RESOLUTION|>--- conflicted
+++ resolved
@@ -99,12 +99,8 @@
         self.user_data: Optional[DefaultDict[int, Dict]] = None
         self.chat_data: Optional[DefaultDict[int, Dict]] = None
         self.bot_data: Optional[Dict] = None
-<<<<<<< HEAD
         self.callback_data: Optional[CDCData] = None
-        self.conversations: Optional[Dict[str, Dict[Tuple, Any]]] = None
-=======
         self.conversations: Optional[Dict[str, Dict[Tuple, object]]] = None
->>>>>>> eee89215
 
     def load_singlefile(self) -> None:
         try:
