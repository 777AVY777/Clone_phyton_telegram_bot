--- conflicted
+++ resolved
@@ -28,11 +28,8 @@
 from typing import TYPE_CHECKING, Callable, List, NoReturn
 
 from telegram.ext.utils.promise import Promise
-<<<<<<< HEAD
+from telegram.utils.deprecate import TelegramDeprecationWarning
 from telegram.utils.deprecate import set_new_attribute_deprecated
-=======
-from telegram.utils.deprecate import TelegramDeprecationWarning
->>>>>>> e9c01c77
 
 if TYPE_CHECKING:
     from telegram import Bot
