--- conflicted
+++ resolved
@@ -19,14 +19,8 @@
 
 import pytest
 
-<<<<<<< HEAD
-from telegram import CallbackQuery, User, Message, Chat, Audio
-from telegram.error import InvalidCallbackData
-from telegram.utils.helpers import sign_callback_data
-=======
 from telegram import CallbackQuery, User, Message, Chat, Audio, Bot
 from tests.conftest import check_shortcut_signature, check_shortcut_call
->>>>>>> 07b6ee69
 
 
 @pytest.fixture(scope='class', params=['message', 'inline'])
@@ -91,14 +85,16 @@
     def test_de_json_malicious_callback_data(self, bot):
         bot.arbitrary_callback_data = True
         signed_data = sign_callback_data(123456, 'callback_data', bot)
-        json_dict = {'id': self.id_,
-                     'from': self.from_user.to_dict(),
-                     'chat_instance': self.chat_instance,
-                     'message': self.message.to_dict(),
-                     'data': signed_data + 'error',
-                     'inline_message_id': self.inline_message_id,
-                     'game_short_name': self.game_short_name,
-                     'default_quote': True}
+        json_dict = {
+            'id': self.id_,
+            'from': self.from_user.to_dict(),
+            'chat_instance': self.chat_instance,
+            'message': self.message.to_dict(),
+            'data': signed_data + 'error',
+            'inline_message_id': self.inline_message_id,
+            'game_short_name': self.game_short_name,
+            'default_quote': True,
+        }
         with pytest.raises(InvalidCallbackData):
             CallbackQuery.de_json(json_dict, bot)
 
