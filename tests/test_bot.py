#!/usr/bin/env python
#
# A library that provides a Python interface to the Telegram Bot API
# Copyright (C) 2015-2021
# Leandro Toledo de Souza <devs@python-telegram-bot.org>
#
# This program is free software: you can redistribute it and/or modify
# it under the terms of the GNU Lesser Public License as published by
# the Free Software Foundation, either version 3 of the License, or
# (at your option) any later version.
#
# This program is distributed in the hope that it will be useful,
# but WITHOUT ANY WARRANTY; without even the implied warranty of
# MERCHANTABILITY or FITNESS FOR A PARTICULAR PURPOSE.  See the
# GNU Lesser Public License for more details.
#
# You should have received a copy of the GNU Lesser Public License
# along with this program.  If not, see [http://www.gnu.org/licenses/].
import inspect
import time
import datetime as dtm
from pathlib import Path
from platform import python_implementation

import pytest
from flaky import flaky

from telegram import (
    Bot,
    Update,
    ChatAction,
    TelegramError,
    User,
    InlineKeyboardMarkup,
    InlineKeyboardButton,
    InlineQueryResultArticle,
    InputTextMessageContent,
    ShippingOption,
    LabeledPrice,
    ChatPermissions,
    Poll,
    BotCommand,
    InlineQueryResultDocument,
    Dice,
    MessageEntity,
    ParseMode,
    CallbackQuery,
    Message,
    Chat,
)
from telegram.constants import MAX_INLINE_QUERY_RESULTS
from telegram.ext import Bot as ExtBot
from telegram.error import BadRequest, InvalidToken, NetworkError, RetryAfter
<<<<<<< HEAD
from telegram.ext.utils.callbackdatacache import InvalidCallbackData
from telegram.utils.helpers import (
    from_timestamp,
    escape_markdown,
    to_timestamp,
)
from tests.conftest import expect_bad_request
=======
from telegram.utils.helpers import from_timestamp, escape_markdown, to_timestamp
from tests.conftest import expect_bad_request, check_defaults_handling
>>>>>>> e9c01c77
from tests.bots import FALLBACKS


BASE_TIME = time.time()
HIGHSCORE_DELTA = 1450000000


@pytest.fixture(scope='class')
def message(bot, chat_id):
    to_reply_to = bot.send_message(
        chat_id, 'Text', disable_web_page_preview=True, disable_notification=True
    )
    return bot.send_message(
        chat_id,
        'Text',
        reply_to_message_id=to_reply_to.message_id,
        disable_web_page_preview=True,
        disable_notification=True,
    )


@pytest.fixture(scope='class')
def media_message(bot, chat_id):
    with open('tests/data/telegram.ogg', 'rb') as f:
        return bot.send_voice(chat_id, voice=f, caption='my caption', timeout=10)


@pytest.fixture(scope='class')
def chat_permissions():
    return ChatPermissions(can_send_messages=False, can_change_info=False, can_invite_users=False)


def inline_results_callback(page=None):
    if not page:
        return [InlineQueryResultArticle(i, str(i), None) for i in range(1, 254)]
    elif page <= 5:
        return [
            InlineQueryResultArticle(i, str(i), None)
            for i in range(page * 5 + 1, (page + 1) * 5 + 1)
        ]
    return None


@pytest.fixture(scope='class')
def inline_results():
    return inline_results_callback()


class TestBot:
    """
    Most are executed on tg.ext.Bot, as that class only extends the functionality of tg.bot
    """

    @pytest.mark.parametrize(
        'token',
        argvalues=[
            '123',
            '12a:abcd1234',
            '12:abcd1234',
            '1234:abcd1234\n',
            ' 1234:abcd1234',
            ' 1234:abcd1234\r',
            '1234:abcd 1234',
        ],
    )
    def test_invalid_token(self, token):
        with pytest.raises(InvalidToken, match='Invalid token'):
            Bot(token)

    @pytest.mark.parametrize(
        'acd_in,maxsize,acd',
        [(True, 1024, True), (False, 1024, False), (0, 0, True), (None, None, True)],
    )
    def test_callback_data_maxsize(self, bot, acd_in, maxsize, acd):
        bot = ExtBot(bot.token, arbitrary_callback_data=acd_in)
        assert bot.arbitrary_callback_data == acd
        assert bot.callback_data.maxsize == maxsize

    @flaky(3, 1)
    @pytest.mark.timeout(10)
    def test_invalid_token_server_response(self, monkeypatch):
        monkeypatch.setattr('telegram.Bot._validate_token', lambda x, y: True)
        bot = Bot('12')
        with pytest.raises(InvalidToken):
            bot.get_me()

    def test_unknown_kwargs(self, bot, monkeypatch):
        def post(url, data, timeout):
            assert data['unknown_kwarg_1'] == 7
            assert data['unknown_kwarg_2'] == 5

        monkeypatch.setattr(bot.request, 'post', post)
        bot.send_message(123, 'text', api_kwargs={'unknown_kwarg_1': 7, 'unknown_kwarg_2': 5})

    @flaky(3, 1)
    @pytest.mark.timeout(10)
    def test_get_me_and_properties(self, bot):
        get_me_bot = bot.get_me()
        commands = bot.get_my_commands()

        assert isinstance(get_me_bot, User)
        assert get_me_bot.id == bot.id
        assert get_me_bot.username == bot.username
        assert get_me_bot.first_name == bot.first_name
        assert get_me_bot.last_name == bot.last_name
        assert get_me_bot.name == bot.name
        assert get_me_bot.can_join_groups == bot.can_join_groups
        assert get_me_bot.can_read_all_group_messages == bot.can_read_all_group_messages
        assert get_me_bot.supports_inline_queries == bot.supports_inline_queries
        assert f'https://t.me/{get_me_bot.username}' == bot.link
        assert commands == bot.commands
        bot._commands = None
        assert commands == bot.commands

    def test_equality(self):
        a = Bot(FALLBACKS[0]["token"])
        b = Bot(FALLBACKS[0]["token"])
        c = Bot(FALLBACKS[1]["token"])
        d = Update(123456789)

        assert a == b
        assert hash(a) == hash(b)
        assert a is not b

        assert a != c
        assert hash(a) != hash(c)

        assert a != d
        assert hash(a) != hash(d)

    @flaky(3, 1)
    @pytest.mark.timeout(10)
    def test_to_dict(self, bot):
        to_dict_bot = bot.to_dict()

        assert isinstance(to_dict_bot, dict)
        assert to_dict_bot["id"] == bot.id
        assert to_dict_bot["username"] == bot.username
        assert to_dict_bot["first_name"] == bot.first_name
        if bot.last_name:
            assert to_dict_bot["last_name"] == bot.last_name

    @pytest.mark.parametrize(
        'bot_method_name',
        argvalues=[
            name
            for name, _ in inspect.getmembers(Bot, predicate=inspect.isfunction)
            if not name.startswith('_')
            and name
            not in [
                'de_json',
                'de_list',
                'to_dict',
                'to_json',
                'parse_data',
                'get_updates',
                'getUpdates',
            ]
        ],
    )
    def test_defaults_handling(self, bot_method_name, bot):
        """
        Here we check that the bot methods handle tg.ext.Defaults correctly. As for most defaults,
        we can't really check the effect, we just check if we're passing the correct kwargs to
        Request.post. As bot method tests a scattered across the different test files, we do
        this here in one place.

        The same test is also run for all the shortcuts (Message.reply_text) etc in the
        corresponding tests.

        Finally, there are some tests for Defaults.{parse_mode, quote, allow_sending_without_reply}
        at the appropriate places, as those are the only things we can actually check.
        """
        bot_method = getattr(bot, bot_method_name)
        assert check_defaults_handling(bot_method, bot)

    @flaky(3, 1)
    @pytest.mark.timeout(10)
    def test_forward_message(self, bot, chat_id, message):
        message = bot.forward_message(chat_id, from_chat_id=chat_id, message_id=message.message_id)

        assert message.text == message.text
        assert message.forward_from.username == message.from_user.username
        assert isinstance(message.forward_date, dtm.datetime)

    @flaky(3, 1)
    @pytest.mark.timeout(10)
    def test_delete_message(self, bot, chat_id):
        message = bot.send_message(chat_id, text='will be deleted')
        time.sleep(2)

        assert bot.delete_message(chat_id=chat_id, message_id=message.message_id) is True

    @flaky(3, 1)
    @pytest.mark.timeout(10)
    def test_delete_message_old_message(self, bot, chat_id):
        with pytest.raises(BadRequest):
            # Considering that the first message is old enough
            bot.delete_message(chat_id=chat_id, message_id=1)

    # send_photo, send_audio, send_document, send_sticker, send_video, send_voice, send_video_note,
    # send_media_group and send_animation are tested in their respective test modules. No need to
    # duplicate here.

    @flaky(3, 1)
    @pytest.mark.timeout(10)
    def test_send_venue(self, bot, chat_id):
        longitude = -46.788279
        latitude = -23.691288
        title = 'title'
        address = 'address'
        foursquare_id = 'foursquare id'
        foursquare_type = 'foursquare type'
        google_place_id = 'google_place id'
        google_place_type = 'google_place type'

        message = bot.send_venue(
            chat_id=chat_id,
            title=title,
            address=address,
            latitude=latitude,
            longitude=longitude,
            foursquare_id=foursquare_id,
            foursquare_type=foursquare_type,
        )

        assert message.venue
        assert message.venue.title == title
        assert message.venue.address == address
        assert message.venue.location.latitude == latitude
        assert message.venue.location.longitude == longitude
        assert message.venue.foursquare_id == foursquare_id
        assert message.venue.foursquare_type == foursquare_type
        assert message.venue.google_place_id is None
        assert message.venue.google_place_type is None

        message = bot.send_venue(
            chat_id=chat_id,
            title=title,
            address=address,
            latitude=latitude,
            longitude=longitude,
            google_place_id=google_place_id,
            google_place_type=google_place_type,
        )

        assert message.venue
        assert message.venue.title == title
        assert message.venue.address == address
        assert message.venue.location.latitude == latitude
        assert message.venue.location.longitude == longitude
        assert message.venue.google_place_id == google_place_id
        assert message.venue.google_place_type == google_place_type
        assert message.venue.foursquare_id is None
        assert message.venue.foursquare_type is None

    @flaky(3, 1)
    @pytest.mark.timeout(10)
    @pytest.mark.xfail(raises=RetryAfter)
    @pytest.mark.skipif(
        python_implementation() == 'PyPy', reason='Unstable on pypy for some reason'
    )
    def test_send_contact(self, bot, chat_id):
        phone_number = '+11234567890'
        first_name = 'Leandro'
        last_name = 'Toledo'
        message = bot.send_contact(
            chat_id=chat_id, phone_number=phone_number, first_name=first_name, last_name=last_name
        )

        assert message.contact
        assert message.contact.phone_number == phone_number
        assert message.contact.first_name == first_name
        assert message.contact.last_name == last_name

    # TODO: Add bot to group to test polls too

    @flaky(3, 1)
    @pytest.mark.timeout(10)
    @pytest.mark.parametrize(
        'reply_markup',
        [
            None,
            InlineKeyboardMarkup.from_button(
                InlineKeyboardButton(text='text', callback_data='data')
            ),
            InlineKeyboardMarkup.from_button(
                InlineKeyboardButton(text='text', callback_data='data')
            ).to_dict(),
        ],
    )
    def test_send_and_stop_poll(self, bot, super_group_id, reply_markup):
        question = 'Is this a test?'
        answers = ['Yes', 'No', 'Maybe']
        message = bot.send_poll(
            chat_id=super_group_id,
            question=question,
            options=answers,
            is_anonymous=False,
            allows_multiple_answers=True,
            timeout=60,
        )

        assert message.poll
        assert message.poll.question == question
        assert message.poll.options[0].text == answers[0]
        assert message.poll.options[1].text == answers[1]
        assert message.poll.options[2].text == answers[2]
        assert not message.poll.is_anonymous
        assert message.poll.allows_multiple_answers
        assert not message.poll.is_closed
        assert message.poll.type == Poll.REGULAR

        # Since only the poll and not the complete message is returned, we can't check that the
        # reply_markup is correct. So we just test that sending doesn't give an error.
        poll = bot.stop_poll(
            chat_id=super_group_id,
            message_id=message.message_id,
            reply_markup=reply_markup,
            timeout=60,
        )
        assert isinstance(poll, Poll)
        assert poll.is_closed
        assert poll.options[0].text == answers[0]
        assert poll.options[0].voter_count == 0
        assert poll.options[1].text == answers[1]
        assert poll.options[1].voter_count == 0
        assert poll.options[2].text == answers[2]
        assert poll.options[2].voter_count == 0
        assert poll.question == question
        assert poll.total_voter_count == 0

        explanation = '[Here is a link](https://google.com)'
        explanation_entities = [
            MessageEntity(MessageEntity.TEXT_LINK, 0, 14, url='https://google.com')
        ]
        message_quiz = bot.send_poll(
            chat_id=super_group_id,
            question=question,
            options=answers,
            type=Poll.QUIZ,
            correct_option_id=2,
            is_closed=True,
            explanation=explanation,
            explanation_parse_mode=ParseMode.MARKDOWN_V2,
        )
        assert message_quiz.poll.correct_option_id == 2
        assert message_quiz.poll.type == Poll.QUIZ
        assert message_quiz.poll.is_closed
        assert message_quiz.poll.explanation == 'Here is a link'
        assert message_quiz.poll.explanation_entities == explanation_entities

    @flaky(3, 1)
    @pytest.mark.timeout(15)
    @pytest.mark.parametrize(['open_period', 'close_date'], [(5, None), (None, True)])
    def test_send_open_period(self, bot, super_group_id, open_period, close_date):
        question = 'Is this a test?'
        answers = ['Yes', 'No', 'Maybe']
        reply_markup = InlineKeyboardMarkup.from_button(
            InlineKeyboardButton(text='text', callback_data='data')
        )

        if close_date:
            close_date = dtm.datetime.utcnow() + dtm.timedelta(seconds=5)

        message = bot.send_poll(
            chat_id=super_group_id,
            question=question,
            options=answers,
            is_anonymous=False,
            allows_multiple_answers=True,
            timeout=60,
            open_period=open_period,
            close_date=close_date,
        )
        time.sleep(5.1)
        new_message = bot.edit_message_reply_markup(
            chat_id=super_group_id,
            message_id=message.message_id,
            reply_markup=reply_markup,
            timeout=60,
        )
        assert new_message.poll.id == message.poll.id
        assert new_message.poll.is_closed

    @flaky(5, 1)
    @pytest.mark.timeout(10)
    def test_send_close_date_default_tz(self, tz_bot, super_group_id):
        question = 'Is this a test?'
        answers = ['Yes', 'No', 'Maybe']
        reply_markup = InlineKeyboardMarkup.from_button(
            InlineKeyboardButton(text='text', callback_data='data')
        )

        aware_close_date = dtm.datetime.now(tz=tz_bot.defaults.tzinfo) + dtm.timedelta(seconds=5)
        close_date = aware_close_date.replace(tzinfo=None)

        message = tz_bot.send_poll(
            chat_id=super_group_id,
            question=question,
            options=answers,
            close_date=close_date,
            timeout=60,
        )
        assert message.poll.close_date == aware_close_date.replace(microsecond=0)

        time.sleep(5.1)

        new_message = tz_bot.edit_message_reply_markup(
            chat_id=super_group_id,
            message_id=message.message_id,
            reply_markup=reply_markup,
            timeout=60,
        )
        assert new_message.poll.id == message.poll.id
        assert new_message.poll.is_closed

    @flaky(3, 1)
    @pytest.mark.timeout(10)
    def test_send_poll_explanation_entities(self, bot, chat_id):
        test_string = 'Italic Bold Code'
        entities = [
            MessageEntity(MessageEntity.ITALIC, 0, 6),
            MessageEntity(MessageEntity.ITALIC, 7, 4),
            MessageEntity(MessageEntity.ITALIC, 12, 4),
        ]
        message = bot.send_poll(
            chat_id,
            'question',
            options=['a', 'b'],
            correct_option_id=0,
            type=Poll.QUIZ,
            explanation=test_string,
            explanation_entities=entities,
        )

        assert message.poll.explanation == test_string
        assert message.poll.explanation_entities == entities

    @flaky(3, 1)
    @pytest.mark.timeout(10)
    @pytest.mark.parametrize('default_bot', [{'parse_mode': 'Markdown'}], indirect=True)
    def test_send_poll_default_parse_mode(self, default_bot, super_group_id):
        explanation = 'Italic Bold Code'
        explanation_markdown = '_Italic_ *Bold* `Code`'
        question = 'Is this a test?'
        answers = ['Yes', 'No', 'Maybe']

        message = default_bot.send_poll(
            chat_id=super_group_id,
            question=question,
            options=answers,
            type=Poll.QUIZ,
            correct_option_id=2,
            is_closed=True,
            explanation=explanation_markdown,
        )
        assert message.poll.explanation == explanation
        assert message.poll.explanation_entities == [
            MessageEntity(MessageEntity.ITALIC, 0, 6),
            MessageEntity(MessageEntity.BOLD, 7, 4),
            MessageEntity(MessageEntity.CODE, 12, 4),
        ]

        message = default_bot.send_poll(
            chat_id=super_group_id,
            question=question,
            options=answers,
            type=Poll.QUIZ,
            correct_option_id=2,
            is_closed=True,
            explanation=explanation_markdown,
            explanation_parse_mode=None,
        )
        assert message.poll.explanation == explanation_markdown
        assert message.poll.explanation_entities == []

        message = default_bot.send_poll(
            chat_id=super_group_id,
            question=question,
            options=answers,
            type=Poll.QUIZ,
            correct_option_id=2,
            is_closed=True,
            explanation=explanation_markdown,
            explanation_parse_mode='HTML',
        )
        assert message.poll.explanation == explanation_markdown
        assert message.poll.explanation_entities == []

    @flaky(3, 1)
    @pytest.mark.timeout(10)
    @pytest.mark.parametrize(
        'default_bot,custom',
        [
            ({'allow_sending_without_reply': True}, None),
            ({'allow_sending_without_reply': False}, None),
            ({'allow_sending_without_reply': False}, True),
        ],
        indirect=['default_bot'],
    )
    def test_send_poll_default_allow_sending_without_reply(self, default_bot, chat_id, custom):
        question = 'Is this a test?'
        answers = ['Yes', 'No', 'Maybe']
        reply_to_message = default_bot.send_message(chat_id, 'test')
        reply_to_message.delete()
        if custom is not None:
            message = default_bot.send_poll(
                chat_id,
                question=question,
                options=answers,
                allow_sending_without_reply=custom,
                reply_to_message_id=reply_to_message.message_id,
            )
            assert message.reply_to_message is None
        elif default_bot.defaults.allow_sending_without_reply:
            message = default_bot.send_poll(
                chat_id,
                question=question,
                options=answers,
                reply_to_message_id=reply_to_message.message_id,
            )
            assert message.reply_to_message is None
        else:
            with pytest.raises(BadRequest, match='message not found'):
                default_bot.send_poll(
                    chat_id,
                    question=question,
                    options=answers,
                    reply_to_message_id=reply_to_message.message_id,
                )

    @flaky(3, 1)
    @pytest.mark.timeout(10)
    @pytest.mark.parametrize('emoji', Dice.ALL_EMOJI + [None])
    def test_send_dice(self, bot, chat_id, emoji):
        message = bot.send_dice(chat_id, emoji=emoji)

        assert message.dice
        if emoji is None:
            assert message.dice.emoji == Dice.DICE
        else:
            assert message.dice.emoji == emoji

    @flaky(3, 1)
    @pytest.mark.timeout(10)
    @pytest.mark.parametrize(
        'default_bot,custom',
        [
            ({'allow_sending_without_reply': True}, None),
            ({'allow_sending_without_reply': False}, None),
            ({'allow_sending_without_reply': False}, True),
        ],
        indirect=['default_bot'],
    )
    def test_send_dice_default_allow_sending_without_reply(self, default_bot, chat_id, custom):
        reply_to_message = default_bot.send_message(chat_id, 'test')
        reply_to_message.delete()
        if custom is not None:
            message = default_bot.send_dice(
                chat_id,
                allow_sending_without_reply=custom,
                reply_to_message_id=reply_to_message.message_id,
            )
            assert message.reply_to_message is None
        elif default_bot.defaults.allow_sending_without_reply:
            message = default_bot.send_dice(
                chat_id,
                reply_to_message_id=reply_to_message.message_id,
            )
            assert message.reply_to_message is None
        else:
            with pytest.raises(BadRequest, match='message not found'):
                default_bot.send_dice(chat_id, reply_to_message_id=reply_to_message.message_id)

    @flaky(3, 1)
    @pytest.mark.timeout(10)
    def test_send_chat_action(self, bot, chat_id):
        assert bot.send_chat_action(chat_id, ChatAction.TYPING)

    # TODO: Needs improvement. We need incoming inline query to test answer.
    def test_answer_inline_query(self, monkeypatch, bot):
        # For now just test that our internals pass the correct data
        def test(url, data, *args, **kwargs):
            return data == {
                'cache_time': 300,
                'results': [
                    {
                        'title': 'first',
                        'id': '11',
                        'type': 'article',
                        'input_message_content': {'message_text': 'first'},
                    },
                    {
                        'title': 'second',
                        'id': '12',
                        'type': 'article',
                        'input_message_content': {'message_text': 'second'},
                    },
                ],
                'next_offset': '42',
                'switch_pm_parameter': 'start_pm',
                'inline_query_id': 1234,
                'is_personal': True,
                'switch_pm_text': 'switch pm',
            }

        monkeypatch.setattr(bot.request, 'post', test)
        results = [
            InlineQueryResultArticle('11', 'first', InputTextMessageContent('first')),
            InlineQueryResultArticle('12', 'second', InputTextMessageContent('second')),
        ]

        assert bot.answer_inline_query(
            1234,
            results=results,
            cache_time=300,
            is_personal=True,
            next_offset='42',
            switch_pm_text='switch pm',
            switch_pm_parameter='start_pm',
        )

    def test_answer_inline_query_no_default_parse_mode(self, monkeypatch, bot):
        def test(url, data, *args, **kwargs):
            return data == {
                'cache_time': 300,
                'results': [
                    {
                        'title': 'test_result',
                        'id': '123',
                        'type': 'document',
                        'document_url': 'https://raw.githubusercontent.com/'
                        'python-telegram-bot/logos/master/logo/png/'
                        'ptb-logo_240.png',
                        'mime_type': 'image/png',
                        'caption': 'ptb_logo',
                    }
                ],
                'next_offset': '42',
                'switch_pm_parameter': 'start_pm',
                'inline_query_id': 1234,
                'is_personal': True,
                'switch_pm_text': 'switch pm',
            }

        monkeypatch.setattr(bot.request, 'post', test)
        results = [
            InlineQueryResultDocument(
                id='123',
                document_url='https://raw.githubusercontent.com/python-telegram-bot/logos/master/'
                'logo/png/ptb-logo_240.png',
                title='test_result',
                mime_type='image/png',
                caption='ptb_logo',
            )
        ]

        assert bot.answer_inline_query(
            1234,
            results=results,
            cache_time=300,
            is_personal=True,
            next_offset='42',
            switch_pm_text='switch pm',
            switch_pm_parameter='start_pm',
        )

    @pytest.mark.parametrize('default_bot', [{'parse_mode': 'Markdown'}], indirect=True)
    def test_answer_inline_query_default_parse_mode(self, monkeypatch, default_bot):
        def test(url, data, *args, **kwargs):
            return data == {
                'cache_time': 300,
                'results': [
                    {
                        'title': 'test_result',
                        'id': '123',
                        'type': 'document',
                        'document_url': 'https://raw.githubusercontent.com/'
                        'python-telegram-bot/logos/master/logo/png/'
                        'ptb-logo_240.png',
                        'mime_type': 'image/png',
                        'caption': 'ptb_logo',
                        'parse_mode': 'Markdown',
                    }
                ],
                'next_offset': '42',
                'switch_pm_parameter': 'start_pm',
                'inline_query_id': 1234,
                'is_personal': True,
                'switch_pm_text': 'switch pm',
            }

        monkeypatch.setattr(default_bot.request, 'post', test)
        results = [
            InlineQueryResultDocument(
                id='123',
                document_url='https://raw.githubusercontent.com/python-telegram-bot/logos/master/'
                'logo/png/ptb-logo_240.png',
                title='test_result',
                mime_type='image/png',
                caption='ptb_logo',
            )
        ]

        assert default_bot.answer_inline_query(
            1234,
            results=results,
            cache_time=300,
            is_personal=True,
            next_offset='42',
            switch_pm_text='switch pm',
            switch_pm_parameter='start_pm',
        )

    def test_answer_inline_query_current_offset_error(self, bot, inline_results):
        with pytest.raises(ValueError, match=('`current_offset` and `next_offset`')):
            bot.answer_inline_query(
                1234, results=inline_results, next_offset=42, current_offset=51
            )

    @pytest.mark.parametrize(
        'current_offset,num_results,id_offset,expected_next_offset',
        [
            ('', MAX_INLINE_QUERY_RESULTS, 1, 1),
            (1, MAX_INLINE_QUERY_RESULTS, 51, 2),
            (5, 3, 251, ''),
        ],
    )
    def test_answer_inline_query_current_offset_1(
        self,
        monkeypatch,
        bot,
        inline_results,
        current_offset,
        num_results,
        id_offset,
        expected_next_offset,
    ):
        # For now just test that our internals pass the correct data
        def make_assertion(url, data, *args, **kwargs):
            results = data['results']
            length_matches = len(results) == num_results
            ids_match = all([int(res['id']) == id_offset + i for i, res in enumerate(results)])
            next_offset_matches = data['next_offset'] == str(expected_next_offset)
            return length_matches and ids_match and next_offset_matches

        monkeypatch.setattr(bot.request, 'post', make_assertion)

        assert bot.answer_inline_query(1234, results=inline_results, current_offset=current_offset)

    def test_answer_inline_query_current_offset_2(self, monkeypatch, bot, inline_results):
        # For now just test that our internals pass the correct data
        def make_assertion(url, data, *args, **kwargs):
            results = data['results']
            length_matches = len(results) == MAX_INLINE_QUERY_RESULTS
            ids_match = all([int(res['id']) == 1 + i for i, res in enumerate(results)])
            next_offset_matches = data['next_offset'] == '1'
            return length_matches and ids_match and next_offset_matches

        monkeypatch.setattr(bot.request, 'post', make_assertion)

        assert bot.answer_inline_query(1234, results=inline_results, current_offset=0)

        inline_results = inline_results[:30]

        def make_assertion(url, data, *args, **kwargs):
            results = data['results']
            length_matches = len(results) == 30
            ids_match = all([int(res['id']) == 1 + i for i, res in enumerate(results)])
            next_offset_matches = data['next_offset'] == ''
            return length_matches and ids_match and next_offset_matches

        monkeypatch.setattr(bot.request, 'post', make_assertion)

        assert bot.answer_inline_query(1234, results=inline_results, current_offset=0)

    def test_answer_inline_query_current_offset_callback(self, monkeypatch, bot, caplog):
        # For now just test that our internals pass the correct data
        def make_assertion(url, data, *args, **kwargs):
            results = data['results']
            length = len(results) == 5
            ids = all([int(res['id']) == 6 + i for i, res in enumerate(results)])
            next_offset = data['next_offset'] == '2'
            return length and ids and next_offset

        monkeypatch.setattr(bot.request, 'post', make_assertion)

        assert bot.answer_inline_query(1234, results=inline_results_callback, current_offset=1)

        def make_assertion(url, data, *args, **kwargs):
            results = data['results']
            length = results == []
            next_offset = data['next_offset'] == ''
            return length and next_offset

        monkeypatch.setattr(bot.request, 'post', make_assertion)

        assert bot.answer_inline_query(1234, results=inline_results_callback, current_offset=6)

    @flaky(3, 1)
    @pytest.mark.timeout(10)
    def test_get_user_profile_photos(self, bot, chat_id):
        user_profile_photos = bot.get_user_profile_photos(chat_id)

        assert user_profile_photos.photos[0][0].file_size == 5403

    @flaky(3, 1)
    @pytest.mark.timeout(10)
    def test_get_one_user_profile_photo(self, bot, chat_id):
        user_profile_photos = bot.get_user_profile_photos(chat_id, offset=0, limit=1)
        assert user_profile_photos.photos[0][0].file_size == 5403

    # get_file is tested multiple times in the test_*media* modules.
    # Here we only test the behaviour for bot apis in local mode
    def test_get_file_local_mode(self, bot, monkeypatch):
        path = str(Path.cwd() / 'tests' / 'data' / 'game.gif')

        def _post(*args, **kwargs):
            return {
                'file_id': None,
                'file_unique_id': None,
                'file_size': None,
                'file_path': path,
            }

        monkeypatch.setattr(bot, '_post', _post)

        resulting_path = bot.get_file('file_id').file_path
        assert bot.token not in resulting_path
        assert resulting_path == path

    # TODO: Needs improvement. No feasable way to test until bots can add members.
    def test_kick_chat_member(self, monkeypatch, bot):
        def test(url, data, *args, **kwargs):
            chat_id = data['chat_id'] == 2
            user_id = data['user_id'] == 32
            until_date = data.get('until_date', 1577887200) == 1577887200
            return chat_id and user_id and until_date

        monkeypatch.setattr(bot.request, 'post', test)
        until = from_timestamp(1577887200)

        assert bot.kick_chat_member(2, 32)
        assert bot.kick_chat_member(2, 32, until_date=until)
        assert bot.kick_chat_member(2, 32, until_date=1577887200)

    def test_kick_chat_member_default_tz(self, monkeypatch, tz_bot):
        until = dtm.datetime(2020, 1, 11, 16, 13)
        until_timestamp = to_timestamp(until, tzinfo=tz_bot.defaults.tzinfo)

        def test(url, data, *args, **kwargs):
            chat_id = data['chat_id'] == 2
            user_id = data['user_id'] == 32
            until_date = data.get('until_date', until_timestamp) == until_timestamp
            return chat_id and user_id and until_date

        monkeypatch.setattr(tz_bot.request, 'post', test)

        assert tz_bot.kick_chat_member(2, 32)
        assert tz_bot.kick_chat_member(2, 32, until_date=until)
        assert tz_bot.kick_chat_member(2, 32, until_date=until_timestamp)

    # TODO: Needs improvement.
    @pytest.mark.parametrize('only_if_banned', [True, False, None])
    def test_unban_chat_member(self, monkeypatch, bot, only_if_banned):
        def make_assertion(url, data, *args, **kwargs):
            chat_id = data['chat_id'] == 2
            user_id = data['user_id'] == 32
            o_i_b = data.get('only_if_banned', None) == only_if_banned
            return chat_id and user_id and o_i_b

        monkeypatch.setattr(bot.request, 'post', make_assertion)

        assert bot.unban_chat_member(2, 32, only_if_banned=only_if_banned)

    def test_set_chat_permissions(self, monkeypatch, bot, chat_permissions):
        def test(url, data, *args, **kwargs):
            chat_id = data['chat_id'] == 2
            permissions = data['permissions'] == chat_permissions.to_dict()
            return chat_id and permissions

        monkeypatch.setattr(bot.request, 'post', test)

        assert bot.set_chat_permissions(2, chat_permissions)

    def test_set_chat_administrator_custom_title(self, monkeypatch, bot):
        def test(url, data, *args, **kwargs):
            chat_id = data['chat_id'] == 2
            user_id = data['user_id'] == 32
            custom_title = data['custom_title'] == 'custom_title'
            return chat_id and user_id and custom_title

        monkeypatch.setattr(bot.request, 'post', test)
        assert bot.set_chat_administrator_custom_title(2, 32, 'custom_title')

    # TODO: Needs improvement. Need an incoming callbackquery to test
    def test_answer_callback_query(self, monkeypatch, bot):
        # For now just test that our internals pass the correct data
        def test(url, data, *args, **kwargs):
            return data == {
                'callback_query_id': 23,
                'show_alert': True,
                'url': 'no_url',
                'cache_time': 1,
                'text': 'answer',
            }

        monkeypatch.setattr(bot.request, 'post', test)

        assert bot.answer_callback_query(
            23, text='answer', show_alert=True, url='no_url', cache_time=1
        )

    @flaky(3, 1)
    @pytest.mark.timeout(10)
    def test_edit_message_text(self, bot, message):
        message = bot.edit_message_text(
            text='new_text',
            chat_id=message.chat_id,
            message_id=message.message_id,
            parse_mode='HTML',
            disable_web_page_preview=True,
        )

        assert message.text == 'new_text'

    @flaky(3, 1)
    @pytest.mark.timeout(10)
    def test_edit_message_text_entities(self, bot, message):
        test_string = 'Italic Bold Code'
        entities = [
            MessageEntity(MessageEntity.ITALIC, 0, 6),
            MessageEntity(MessageEntity.ITALIC, 7, 4),
            MessageEntity(MessageEntity.ITALIC, 12, 4),
        ]
        message = bot.edit_message_text(
            text=test_string,
            chat_id=message.chat_id,
            message_id=message.message_id,
            entities=entities,
        )

        assert message.text == test_string
        assert message.entities == entities

    @flaky(3, 1)
    @pytest.mark.timeout(10)
    @pytest.mark.parametrize('default_bot', [{'parse_mode': 'Markdown'}], indirect=True)
    def test_edit_message_text_default_parse_mode(self, default_bot, message):
        test_string = 'Italic Bold Code'
        test_markdown_string = '_Italic_ *Bold* `Code`'

        message = default_bot.edit_message_text(
            text=test_markdown_string,
            chat_id=message.chat_id,
            message_id=message.message_id,
            disable_web_page_preview=True,
        )
        assert message.text_markdown == test_markdown_string
        assert message.text == test_string

        message = default_bot.edit_message_text(
            text=test_markdown_string,
            chat_id=message.chat_id,
            message_id=message.message_id,
            parse_mode=None,
            disable_web_page_preview=True,
        )
        assert message.text == test_markdown_string
        assert message.text_markdown == escape_markdown(test_markdown_string)

        message = default_bot.edit_message_text(
            text=test_markdown_string,
            chat_id=message.chat_id,
            message_id=message.message_id,
            disable_web_page_preview=True,
        )
        message = default_bot.edit_message_text(
            text=test_markdown_string,
            chat_id=message.chat_id,
            message_id=message.message_id,
            parse_mode='HTML',
            disable_web_page_preview=True,
        )
        assert message.text == test_markdown_string
        assert message.text_markdown == escape_markdown(test_markdown_string)

    @pytest.mark.skip(reason='need reference to an inline message')
    def test_edit_message_text_inline(self):
        pass

    @flaky(3, 1)
    @pytest.mark.timeout(10)
    def test_edit_message_caption(self, bot, media_message):
        message = bot.edit_message_caption(
            caption='new_caption',
            chat_id=media_message.chat_id,
            message_id=media_message.message_id,
        )

        assert message.caption == 'new_caption'

    @flaky(3, 1)
    @pytest.mark.timeout(10)
    def test_edit_message_caption_entities(self, bot, media_message):
        test_string = 'Italic Bold Code'
        entities = [
            MessageEntity(MessageEntity.ITALIC, 0, 6),
            MessageEntity(MessageEntity.ITALIC, 7, 4),
            MessageEntity(MessageEntity.ITALIC, 12, 4),
        ]
        message = bot.edit_message_caption(
            caption=test_string,
            chat_id=media_message.chat_id,
            message_id=media_message.message_id,
            caption_entities=entities,
        )

        assert message.caption == test_string
        assert message.caption_entities == entities

    # edit_message_media is tested in test_inputmedia

    @flaky(3, 1)
    @pytest.mark.timeout(10)
    @pytest.mark.parametrize('default_bot', [{'parse_mode': 'Markdown'}], indirect=True)
    def test_edit_message_caption_default_parse_mode(self, default_bot, media_message):
        test_string = 'Italic Bold Code'
        test_markdown_string = '_Italic_ *Bold* `Code`'

        message = default_bot.edit_message_caption(
            caption=test_markdown_string,
            chat_id=media_message.chat_id,
            message_id=media_message.message_id,
        )
        assert message.caption_markdown == test_markdown_string
        assert message.caption == test_string

        message = default_bot.edit_message_caption(
            caption=test_markdown_string,
            chat_id=media_message.chat_id,
            message_id=media_message.message_id,
            parse_mode=None,
        )
        assert message.caption == test_markdown_string
        assert message.caption_markdown == escape_markdown(test_markdown_string)

        message = default_bot.edit_message_caption(
            caption=test_markdown_string,
            chat_id=media_message.chat_id,
            message_id=media_message.message_id,
        )
        message = default_bot.edit_message_caption(
            caption=test_markdown_string,
            chat_id=media_message.chat_id,
            message_id=media_message.message_id,
            parse_mode='HTML',
        )
        assert message.caption == test_markdown_string
        assert message.caption_markdown == escape_markdown(test_markdown_string)

    @flaky(3, 1)
    @pytest.mark.timeout(10)
    def test_edit_message_caption_with_parse_mode(self, bot, media_message):
        message = bot.edit_message_caption(
            caption='new *caption*',
            parse_mode='Markdown',
            chat_id=media_message.chat_id,
            message_id=media_message.message_id,
        )

        assert message.caption == 'new caption'

    def test_edit_message_caption_without_required(self, bot):
        with pytest.raises(ValueError, match='Both chat_id and message_id are required when'):
            bot.edit_message_caption(caption='new_caption')

    @pytest.mark.skip(reason='need reference to an inline message')
    def test_edit_message_caption_inline(self):
        pass

    @flaky(3, 1)
    @pytest.mark.timeout(10)
    def test_edit_reply_markup(self, bot, message):
        new_markup = InlineKeyboardMarkup([[InlineKeyboardButton(text='test', callback_data='1')]])
        message = bot.edit_message_reply_markup(
            chat_id=message.chat_id, message_id=message.message_id, reply_markup=new_markup
        )

        assert message is not True

    def test_edit_message_reply_markup_without_required(self, bot):
        new_markup = InlineKeyboardMarkup([[InlineKeyboardButton(text='test', callback_data='1')]])
        with pytest.raises(ValueError, match='Both chat_id and message_id are required when'):
            bot.edit_message_reply_markup(reply_markup=new_markup)

    @pytest.mark.skip(reason='need reference to an inline message')
    def test_edit_reply_markup_inline(self):
        pass

    # TODO: Actually send updates to the test bot so this can be tested properly
    @flaky(3, 1)
    @pytest.mark.timeout(10)
    def test_get_updates(self, bot):
        bot.delete_webhook()  # make sure there is no webhook set if webhook tests failed
        updates = bot.get_updates(timeout=1)

        assert isinstance(updates, list)
        if updates:
            assert isinstance(updates[0], Update)

    def test_get_updates_invalid_callback_data(self, bot, monkeypatch):
        def post(*args, **kwargs):
            return [
                Update(
                    17,
                    callback_query=CallbackQuery(
                        id=1,
                        from_user=None,
                        chat_instance=123,
                        data='invalid data',
                        message=Message(
                            1,
                            from_user=User(1, '', False),
                            date=None,
                            chat=Chat(1, ''),
                            text='Webhook',
                        ),
                    ),
                ).to_dict()
            ]

        bot.arbitrary_callback_data = True
        try:
            monkeypatch.setattr(bot.request, 'post', post)
            bot.delete_webhook()  # make sure there is no webhook set if webhook tests failed
            updates = bot.get_updates(timeout=1)

            assert isinstance(updates, list)
            assert len(updates) == 1
            assert isinstance(updates[0].callback_query.data, InvalidCallbackData)

        finally:
            # Reset b/c bots scope is session
            bot.arbitrary_callback_data = False

    @flaky(3, 1)
    @pytest.mark.timeout(15)
    @pytest.mark.xfail
    def test_set_webhook_get_webhook_info_and_delete_webhook(self, bot):
        url = 'https://python-telegram-bot.org/test/webhook'
        max_connections = 7
        allowed_updates = ['message']
        bot.set_webhook(
            url,
            max_connections=max_connections,
            allowed_updates=allowed_updates,
            ip_address='127.0.0.1',
        )
        time.sleep(2)
        live_info = bot.get_webhook_info()
        time.sleep(6)
        bot.delete_webhook()
        time.sleep(2)
        info = bot.get_webhook_info()
        assert info.url == ''
        assert live_info.url == url
        assert live_info.max_connections == max_connections
        assert live_info.allowed_updates == allowed_updates
        assert live_info.ip_address == '127.0.0.1'

    @pytest.mark.parametrize('drop_pending_updates', [True, False])
    def test_set_webhook_delete_webhook_drop_pending_updates(
        self, bot, drop_pending_updates, monkeypatch
    ):
        def assertion(url, data, *args, **kwargs):
            return bool(data.get('drop_pending_updates')) == drop_pending_updates

        monkeypatch.setattr(bot.request, 'post', assertion)

        assert bot.set_webhook(drop_pending_updates=drop_pending_updates)
        assert bot.delete_webhook(drop_pending_updates=drop_pending_updates)

    @flaky(3, 1)
    @pytest.mark.timeout(10)
    def test_leave_chat(self, bot):
        with pytest.raises(BadRequest, match='Chat not found'):
            bot.leave_chat(-123456)

        with pytest.raises(NetworkError, match='Chat not found'):
            bot.leave_chat(-123456)

    @flaky(3, 1)
    @pytest.mark.timeout(10)
    def test_get_chat(self, bot, super_group_id):
        chat = bot.get_chat(super_group_id)

        assert chat.type == 'supergroup'
        assert chat.title == f'>>> telegram.Bot(test) @{bot.username}'
        assert chat.id == int(super_group_id)

    @flaky(3, 1)
    @pytest.mark.timeout(10)
    def test_get_chat_administrators(self, bot, channel_id):
        admins = bot.get_chat_administrators(channel_id)
        assert isinstance(admins, list)

        for a in admins:
            assert a.status in ('administrator', 'creator')

    @flaky(3, 1)
    @pytest.mark.timeout(10)
    def test_get_chat_members_count(self, bot, channel_id):
        count = bot.get_chat_members_count(channel_id)
        assert isinstance(count, int)
        assert count > 3

    @flaky(3, 1)
    @pytest.mark.timeout(10)
    def test_get_chat_member(self, bot, channel_id, chat_id):
        chat_member = bot.get_chat_member(channel_id, chat_id)

        assert chat_member.status == 'administrator'
        assert chat_member.user.first_name == 'PTB'
        assert chat_member.user.last_name == 'Test user'

    @pytest.mark.skip(reason="Not implemented yet.")
    def test_set_chat_sticker_set(self):
        pass

    @pytest.mark.skip(reason="Not implemented yet.")
    def test_delete_chat_sticker_set(self):
        pass

    @flaky(3, 1)
    @pytest.mark.timeout(10)
    def test_send_game(self, bot, chat_id):
        game_short_name = 'test_game'
        message = bot.send_game(chat_id, game_short_name)

        assert message.game
        assert message.game.description == (
            'A no-op test game, for python-telegram-bot bot framework testing.'
        )
        assert message.game.animation.file_id != ''
        # We added some test bots later and for some reason the file size is not the same for them
        # so we accept two different sizes here. Shouldn't be too much of
        assert message.game.photo[0].file_size in [851, 4928]

    @flaky(3, 1)
    @pytest.mark.timeout(10)
    @pytest.mark.parametrize(
        'default_bot,custom',
        [
            ({'allow_sending_without_reply': True}, None),
            ({'allow_sending_without_reply': False}, None),
            ({'allow_sending_without_reply': False}, True),
        ],
        indirect=['default_bot'],
    )
    def test_send_game_default_allow_sending_without_reply(self, default_bot, chat_id, custom):
        game_short_name = 'test_game'
        reply_to_message = default_bot.send_message(chat_id, 'test')
        reply_to_message.delete()
        if custom is not None:
            message = default_bot.send_game(
                chat_id,
                game_short_name,
                allow_sending_without_reply=custom,
                reply_to_message_id=reply_to_message.message_id,
            )
            assert message.reply_to_message is None
        elif default_bot.defaults.allow_sending_without_reply:
            message = default_bot.send_game(
                chat_id,
                game_short_name,
                reply_to_message_id=reply_to_message.message_id,
            )
            assert message.reply_to_message is None
        else:
            with pytest.raises(BadRequest, match='message not found'):
                default_bot.send_game(
                    chat_id, game_short_name, reply_to_message_id=reply_to_message.message_id
                )

    @flaky(3, 1)
    @pytest.mark.timeout(10)
    def test_set_game_score_1(self, bot, chat_id):
        # NOTE: numbering of methods assures proper order between test_set_game_scoreX methods

        def func():
            game_short_name = 'test_game'
            game = bot.send_game(chat_id, game_short_name)

            message = bot.set_game_score(
                user_id=chat_id,
                score=int(BASE_TIME) - HIGHSCORE_DELTA,
                chat_id=game.chat_id,
                message_id=game.message_id,
            )

            assert message.game.description == game.game.description
            assert message.game.animation.file_id == game.game.animation.file_id
            assert message.game.photo[0].file_size == game.game.photo[0].file_size
            assert message.game.text != game.game.text

        expect_bad_request(func, 'Bot_score_not_modified', 'This test is a diva for some reason.')

    @flaky(3, 1)
    @pytest.mark.timeout(10)
    def test_set_game_score_2(self, bot, chat_id):
        # NOTE: numbering of methods assures proper order between test_set_game_scoreX methods
        game_short_name = 'test_game'
        game = bot.send_game(chat_id, game_short_name)

        score = int(BASE_TIME) - HIGHSCORE_DELTA + 1

        message = bot.set_game_score(
            user_id=chat_id,
            score=score,
            chat_id=game.chat_id,
            message_id=game.message_id,
            disable_edit_message=True,
        )

        assert message.game.description == game.game.description
        assert message.game.animation.file_id == game.game.animation.file_id
        assert message.game.photo[0].file_size == game.game.photo[0].file_size
        assert message.game.text == game.game.text

    @flaky(3, 1)
    @pytest.mark.timeout(10)
    def test_set_game_score_3(self, bot, chat_id):
        # NOTE: numbering of methods assures proper order between test_set_game_scoreX methods
        game_short_name = 'test_game'
        game = bot.send_game(chat_id, game_short_name)

        score = int(BASE_TIME) - HIGHSCORE_DELTA - 1

        with pytest.raises(BadRequest, match='Bot_score_not_modified'):
            bot.set_game_score(
                user_id=chat_id, score=score, chat_id=game.chat_id, message_id=game.message_id
            )

    @flaky(3, 1)
    @pytest.mark.timeout(10)
    def test_set_game_score_4(self, bot, chat_id):
        # NOTE: numbering of methods assures proper order between test_set_game_scoreX methods
        game_short_name = 'test_game'
        game = bot.send_game(chat_id, game_short_name)

        score = int(BASE_TIME) - HIGHSCORE_DELTA - 2

        message = bot.set_game_score(
            user_id=chat_id,
            score=score,
            chat_id=game.chat_id,
            message_id=game.message_id,
            force=True,
        )

        assert message.game.description == game.game.description
        assert message.game.animation.file_id == game.game.animation.file_id
        assert message.game.photo[0].file_size == game.game.photo[0].file_size

        # For some reason the returned message does not contain the updated score. need to fetch
        # the game again...
        game2 = bot.send_game(chat_id, game_short_name)
        assert str(score) in game2.game.text

    @flaky(3, 1)
    @pytest.mark.timeout(10)
    def test_set_game_score_too_low_score(self, bot, chat_id):
        # We need a game to set the score for
        game_short_name = 'test_game'
        game = bot.send_game(chat_id, game_short_name)

        with pytest.raises(BadRequest):
            bot.set_game_score(
                user_id=chat_id, score=100, chat_id=game.chat_id, message_id=game.message_id
            )

    @flaky(3, 1)
    @pytest.mark.timeout(10)
    def test_get_game_high_scores(self, bot, chat_id):
        # We need a game to get the scores for
        game_short_name = 'test_game'
        game = bot.send_game(chat_id, game_short_name)
        high_scores = bot.get_game_high_scores(chat_id, game.chat_id, game.message_id)
        # We assume that the other game score tests ran within 20 sec
        assert pytest.approx(high_scores[0].score, abs=20) == int(BASE_TIME) - HIGHSCORE_DELTA

    # send_invoice is tested in test_invoice

    # TODO: Needs improvement. Need incoming shippping queries to test
    def test_answer_shipping_query_ok(self, monkeypatch, bot):
        # For now just test that our internals pass the correct data
        def test(url, data, *args, **kwargs):
            return data == {
                'shipping_query_id': 1,
                'ok': True,
                'shipping_options': [
                    {'title': 'option1', 'prices': [{'label': 'price', 'amount': 100}], 'id': 1}
                ],
            }

        monkeypatch.setattr(bot.request, 'post', test)
        shipping_options = ShippingOption(1, 'option1', [LabeledPrice('price', 100)])
        assert bot.answer_shipping_query(1, True, shipping_options=[shipping_options])

    def test_answer_shipping_query_error_message(self, monkeypatch, bot):
        # For now just test that our internals pass the correct data
        def test(url, data, *args, **kwargs):
            return data == {
                'shipping_query_id': 1,
                'error_message': 'Not enough fish',
                'ok': False,
            }

        monkeypatch.setattr(bot.request, 'post', test)
        assert bot.answer_shipping_query(1, False, error_message='Not enough fish')

    def test_answer_shipping_query_errors(self, monkeypatch, bot):
        shipping_options = ShippingOption(1, 'option1', [LabeledPrice('price', 100)])

        with pytest.raises(TelegramError, match='should not be empty and there should not be'):
            bot.answer_shipping_query(1, True, error_message='Not enough fish')

        with pytest.raises(TelegramError, match='should not be empty and there should not be'):
            bot.answer_shipping_query(1, False)

        with pytest.raises(TelegramError, match='should not be empty and there should not be'):
            bot.answer_shipping_query(1, False, shipping_options=shipping_options)

        with pytest.raises(TelegramError, match='should not be empty and there should not be'):
            bot.answer_shipping_query(1, True)

    # TODO: Needs improvement. Need incoming pre checkout queries to test
    def test_answer_pre_checkout_query_ok(self, monkeypatch, bot):
        # For now just test that our internals pass the correct data
        def test(url, data, *args, **kwargs):
            return data == {'pre_checkout_query_id': 1, 'ok': True}

        monkeypatch.setattr(bot.request, 'post', test)
        assert bot.answer_pre_checkout_query(1, True)

    def test_answer_pre_checkout_query_error_message(self, monkeypatch, bot):
        # For now just test that our internals pass the correct data
        def test(url, data, *args, **kwargs):
            return data == {
                'pre_checkout_query_id': 1,
                'error_message': 'Not enough fish',
                'ok': False,
            }

        monkeypatch.setattr(bot.request, 'post', test)
        assert bot.answer_pre_checkout_query(1, False, error_message='Not enough fish')

    def test_answer_pre_checkout_query_errors(self, monkeypatch, bot):
        with pytest.raises(TelegramError, match='should not be'):
            bot.answer_pre_checkout_query(1, True, error_message='Not enough fish')

        with pytest.raises(TelegramError, match='should not be empty'):
            bot.answer_pre_checkout_query(1, False)

    @flaky(3, 1)
    @pytest.mark.timeout(10)
    def test_restrict_chat_member(self, bot, channel_id, chat_permissions):
        # TODO: Add bot to supergroup so this can be tested properly
        with pytest.raises(BadRequest, match='Method is available only for supergroups'):
            assert bot.restrict_chat_member(
                channel_id, 95205500, chat_permissions, until_date=dtm.datetime.utcnow()
            )

    def test_restrict_chat_member_default_tz(
        self, monkeypatch, tz_bot, channel_id, chat_permissions
    ):
        until = dtm.datetime(2020, 1, 11, 16, 13)
        until_timestamp = to_timestamp(until, tzinfo=tz_bot.defaults.tzinfo)

        def test(url, data, *args, **kwargs):
            return data.get('until_date', until_timestamp) == until_timestamp

        monkeypatch.setattr(tz_bot.request, 'post', test)

        assert tz_bot.restrict_chat_member(channel_id, 95205500, chat_permissions)
        assert tz_bot.restrict_chat_member(
            channel_id, 95205500, chat_permissions, until_date=until
        )
        assert tz_bot.restrict_chat_member(
            channel_id, 95205500, chat_permissions, until_date=until_timestamp
        )

    @flaky(3, 1)
    @pytest.mark.timeout(10)
    def test_promote_chat_member(self, bot, channel_id):
        # TODO: Add bot to supergroup so this can be tested properly / give bot perms
        with pytest.raises(BadRequest, match='Not enough rights'):
            assert bot.promote_chat_member(
                channel_id,
                95205500,
                is_anonymous=True,
                can_change_info=True,
                can_post_messages=True,
                can_edit_messages=True,
                can_delete_messages=True,
                can_invite_users=True,
                can_restrict_members=True,
                can_pin_messages=True,
                can_promote_members=True,
            )

    @flaky(3, 1)
    @pytest.mark.timeout(10)
    def test_export_chat_invite_link(self, bot, channel_id):
        # Each link is unique apparently
        invite_link = bot.export_chat_invite_link(channel_id)
        assert isinstance(invite_link, str)
        assert invite_link != ''

    @flaky(3, 1)
    @pytest.mark.timeout(10)
    def test_set_chat_photo(self, bot, channel_id):
        def func():
            assert bot.set_chat_photo(channel_id, f)

        with open('tests/data/telegram_test_channel.jpg', 'rb') as f:
            expect_bad_request(func, 'Type of file mismatch', 'Telegram did not accept the file.')

    def test_set_chat_photo_local_files(self, monkeypatch, bot, chat_id):
        # For just test that the correct paths are passed as we have no local bot API set up
        test_flag = False
        expected = (Path.cwd() / 'tests/data/telegram.jpg/').as_uri()
        file = 'tests/data/telegram.jpg'

        def make_assertion(_, data, *args, **kwargs):
            nonlocal test_flag
            test_flag = data.get('photo') == expected

        monkeypatch.setattr(bot, '_post', make_assertion)
        bot.set_chat_photo(chat_id, file)
        assert test_flag

    @flaky(3, 1)
    @pytest.mark.timeout(10)
    def test_delete_chat_photo(self, bot, channel_id):
        def func():
            assert bot.delete_chat_photo(channel_id)

        expect_bad_request(func, 'Chat_not_modified', 'Chat photo was not set.')

    @flaky(3, 1)
    @pytest.mark.timeout(10)
    def test_set_chat_title(self, bot, channel_id):
        assert bot.set_chat_title(channel_id, '>>> telegram.Bot() - Tests')

    @flaky(3, 1)
    @pytest.mark.timeout(10)
    def test_set_chat_description(self, bot, channel_id):
        assert bot.set_chat_description(channel_id, 'Time: ' + str(time.time()))

    # TODO: Add bot to group to test there too
    @flaky(3, 1)
    @pytest.mark.timeout(10)
    def test_pin_and_unpin_message(self, bot, super_group_id):
        message1 = bot.send_message(super_group_id, text="test_pin_message_1")
        message2 = bot.send_message(super_group_id, text="test_pin_message_2")
        message3 = bot.send_message(super_group_id, text="test_pin_message_3")

        assert bot.pin_chat_message(
            chat_id=super_group_id, message_id=message1.message_id, disable_notification=True
        )

        bot.pin_chat_message(
            chat_id=super_group_id, message_id=message2.message_id, disable_notification=True
        )
        bot.pin_chat_message(
            chat_id=super_group_id, message_id=message3.message_id, disable_notification=True
        )

        chat = bot.get_chat(super_group_id)
        assert chat.pinned_message == message3

        assert bot.unpin_chat_message(super_group_id, message_id=message2.message_id)
        assert bot.unpin_chat_message(super_group_id)

        assert bot.unpin_all_chat_messages(super_group_id)

    # get_sticker_set, upload_sticker_file, create_new_sticker_set, add_sticker_to_set,
    # set_sticker_position_in_set and delete_sticker_from_set are tested in the
    # test_sticker module.

    def test_timeout_propagation_explicit(self, monkeypatch, bot, chat_id):

        from telegram.vendor.ptb_urllib3.urllib3.util.timeout import Timeout

        class OkException(Exception):
            pass

        TIMEOUT = 500

        def request_wrapper(*args, **kwargs):
            obj = kwargs.get('timeout')
            if isinstance(obj, Timeout) and obj._read == TIMEOUT:
                raise OkException

            return b'{"ok": true, "result": []}'

        monkeypatch.setattr('telegram.utils.request.Request._request_wrapper', request_wrapper)

        # Test file uploading
        with pytest.raises(OkException):
            bot.send_photo(chat_id, open('tests/data/telegram.jpg', 'rb'), timeout=TIMEOUT)

        # Test JSON submission
        with pytest.raises(OkException):
            bot.get_chat_administrators(chat_id, timeout=TIMEOUT)

    def test_timeout_propagation_implicit(self, monkeypatch, bot, chat_id):

        from telegram.vendor.ptb_urllib3.urllib3.util.timeout import Timeout

        class OkException(Exception):
            pass

        def request_wrapper(*args, **kwargs):
            obj = kwargs.get('timeout')
            if isinstance(obj, Timeout) and obj._read == 20:
                raise OkException

            return b'{"ok": true, "result": []}'

        monkeypatch.setattr('telegram.utils.request.Request._request_wrapper', request_wrapper)

        # Test file uploading
        with pytest.raises(OkException):
            bot.send_photo(chat_id, open('tests/data/telegram.jpg', 'rb'))

    @flaky(3, 1)
    @pytest.mark.timeout(10)
    def test_send_message_entities(self, bot, chat_id):
        test_string = 'Italic Bold Code'
        entities = [
            MessageEntity(MessageEntity.ITALIC, 0, 6),
            MessageEntity(MessageEntity.ITALIC, 7, 4),
            MessageEntity(MessageEntity.ITALIC, 12, 4),
        ]
        message = bot.send_message(chat_id=chat_id, text=test_string, entities=entities)
        assert message.text == test_string
        assert message.entities == entities

    @flaky(3, 1)
    @pytest.mark.timeout(10)
    @pytest.mark.parametrize('default_bot', [{'parse_mode': 'Markdown'}], indirect=True)
    def test_send_message_default_parse_mode(self, default_bot, chat_id):
        test_string = 'Italic Bold Code'
        test_markdown_string = '_Italic_ *Bold* `Code`'

        message = default_bot.send_message(chat_id, test_markdown_string)
        assert message.text_markdown == test_markdown_string
        assert message.text == test_string

        message = default_bot.send_message(chat_id, test_markdown_string, parse_mode=None)
        assert message.text == test_markdown_string
        assert message.text_markdown == escape_markdown(test_markdown_string)

        message = default_bot.send_message(chat_id, test_markdown_string, parse_mode='HTML')
        assert message.text == test_markdown_string
        assert message.text_markdown == escape_markdown(test_markdown_string)

    @flaky(3, 1)
    @pytest.mark.timeout(10)
    @pytest.mark.parametrize(
        'default_bot,custom',
        [
            ({'allow_sending_without_reply': True}, None),
            ({'allow_sending_without_reply': False}, None),
            ({'allow_sending_without_reply': False}, True),
        ],
        indirect=['default_bot'],
    )
    def test_send_message_default_allow_sending_without_reply(self, default_bot, chat_id, custom):
        reply_to_message = default_bot.send_message(chat_id, 'test')
        reply_to_message.delete()
        if custom is not None:
            message = default_bot.send_message(
                chat_id,
                'test',
                allow_sending_without_reply=custom,
                reply_to_message_id=reply_to_message.message_id,
            )
            assert message.reply_to_message is None
        elif default_bot.defaults.allow_sending_without_reply:
            message = default_bot.send_message(
                chat_id, 'test', reply_to_message_id=reply_to_message.message_id
            )
            assert message.reply_to_message is None
        else:
            with pytest.raises(BadRequest, match='message not found'):
                default_bot.send_message(
                    chat_id, 'test', reply_to_message_id=reply_to_message.message_id
                )

    @flaky(3, 1)
    @pytest.mark.timeout(10)
    def test_set_and_get_my_commands(self, bot):
        commands = [
            BotCommand('cmd1', 'descr1'),
            BotCommand('cmd2', 'descr2'),
        ]
        bot.set_my_commands([])
        assert bot.get_my_commands() == []
        assert bot.commands == []
        assert bot.set_my_commands(commands)

        for bc in [bot.get_my_commands(), bot.commands]:
            assert len(bc) == 2
            assert bc[0].command == 'cmd1'
            assert bc[0].description == 'descr1'
            assert bc[1].command == 'cmd2'
            assert bc[1].description == 'descr2'

    @flaky(3, 1)
    @pytest.mark.timeout(10)
    def test_set_and_get_my_commands_strings(self, bot):
        commands = [
            ['cmd1', 'descr1'],
            ['cmd2', 'descr2'],
        ]
        bot.set_my_commands([])
        assert bot.get_my_commands() == []
        assert bot.commands == []
        assert bot.set_my_commands(commands)

        for bc in [bot.get_my_commands(), bot.commands]:
            assert len(bc) == 2
            assert bc[0].command == 'cmd1'
            assert bc[0].description == 'descr1'
            assert bc[1].command == 'cmd2'
            assert bc[1].description == 'descr2'

    def test_log_out(self, monkeypatch, bot):
        # We don't actually make a request as to not break the test setup
        def assertion(url, data, *args, **kwargs):
            return data == {} and url.split('/')[-1] == 'logOut'

        monkeypatch.setattr(bot.request, 'post', assertion)

        assert bot.log_out()

    def test_close(self, monkeypatch, bot):
        # We don't actually make a request as to not break the test setup
        def assertion(url, data, *args, **kwargs):
            return data == {} and url.split('/')[-1] == 'close'

        monkeypatch.setattr(bot.request, 'post', assertion)

        assert bot.close()

    @flaky(3, 1)
    @pytest.mark.timeout(10)
    @pytest.mark.parametrize('json_keyboard', [True, False])
    def test_copy_message(self, monkeypatch, bot, chat_id, media_message, json_keyboard):
        keyboard = InlineKeyboardMarkup(
            [[InlineKeyboardButton(text="test", callback_data="test2")]]
        )

        def post(url, data, timeout):
            assert data["chat_id"] == chat_id
            assert data["from_chat_id"] == chat_id
            assert data["message_id"] == media_message.message_id
            assert data["caption"] == "<b>Test</b>"
            assert data["parse_mode"] == ParseMode.HTML
            assert data["reply_to_message_id"] == media_message.message_id
            assert data["reply_markup"] == keyboard.to_json()
            assert data["disable_notification"] is True
            assert data["caption_entities"] == [MessageEntity(MessageEntity.BOLD, 0, 4)]
            return data

        monkeypatch.setattr(bot.request, 'post', post)
        bot.copy_message(
            chat_id,
            from_chat_id=chat_id,
            message_id=media_message.message_id,
            caption="<b>Test</b>",
            caption_entities=[MessageEntity(MessageEntity.BOLD, 0, 4)],
            parse_mode=ParseMode.HTML,
            reply_to_message_id=media_message.message_id,
            reply_markup=keyboard.to_json() if json_keyboard else keyboard,
            disable_notification=True,
        )

    @flaky(3, 1)
    @pytest.mark.timeout(10)
    def test_copy_message_without_reply(self, bot, chat_id, media_message):
        keyboard = InlineKeyboardMarkup(
            [[InlineKeyboardButton(text="test", callback_data="test2")]]
        )

        returned = bot.copy_message(
            chat_id,
            from_chat_id=chat_id,
            message_id=media_message.message_id,
            caption="<b>Test</b>",
            parse_mode=ParseMode.HTML,
            reply_to_message_id=media_message.message_id,
            reply_markup=keyboard,
        )
        # we send a temp message which replies to the returned message id in order to get a
        # message object
        temp_message = bot.send_message(chat_id, "test", reply_to_message_id=returned.message_id)
        message = temp_message.reply_to_message
        assert message.chat_id == int(chat_id)
        assert message.caption == "Test"
        assert len(message.caption_entities) == 1
        assert message.reply_markup == keyboard

    @flaky(3, 1)
    @pytest.mark.timeout(10)
    @pytest.mark.parametrize(
        'default_bot',
        [
            ({'parse_mode': ParseMode.HTML, 'allow_sending_without_reply': True}),
            ({'parse_mode': None, 'allow_sending_without_reply': True}),
            ({'parse_mode': None, 'allow_sending_without_reply': False}),
        ],
        indirect=['default_bot'],
    )
    def test_copy_message_with_default(self, default_bot, chat_id, media_message):
        reply_to_message = default_bot.send_message(chat_id, 'test')
        reply_to_message.delete()
        if not default_bot.defaults.allow_sending_without_reply:
            with pytest.raises(BadRequest, match='Reply message not found'):
                default_bot.copy_message(
                    chat_id,
                    from_chat_id=chat_id,
                    message_id=media_message.message_id,
                    caption="<b>Test</b>",
                    reply_to_message_id=reply_to_message.message_id,
                )
            return
        else:
            returned = default_bot.copy_message(
                chat_id,
                from_chat_id=chat_id,
                message_id=media_message.message_id,
                caption="<b>Test</b>",
                reply_to_message_id=reply_to_message.message_id,
            )
        # we send a temp message which replies to the returned message id in order to get a
        # message object
        temp_message = default_bot.send_message(
            chat_id, "test", reply_to_message_id=returned.message_id
        )
        message = temp_message.reply_to_message
        if default_bot.defaults.parse_mode:
            assert len(message.caption_entities) == 1
        else:
            assert len(message.caption_entities) == 0

    def test_replace_callback_data_send_message(self, bot, chat_id):
        try:
            bot.arbitrary_callback_data = True
            replace_button = InlineKeyboardButton(text='replace', callback_data='replace_test')
            no_replace_button = InlineKeyboardButton(
                text='no_replace', url='http://python-telegram-bot.org/'
            )
            reply_markup = InlineKeyboardMarkup.from_row(
                [
                    replace_button,
                    no_replace_button,
                ]
            )
            message = bot.send_message(chat_id=chat_id, text='test', reply_markup=reply_markup)
            inline_keyboard = message.reply_markup.inline_keyboard

            assert inline_keyboard[0][1] == no_replace_button
            assert inline_keyboard[0][0] == replace_button
            keyboard = list(bot.callback_data._keyboard_data)[0]
            data = list(bot.callback_data._keyboard_data[keyboard].button_data.values())[0]
            assert data == 'replace_test'
        finally:
            bot.arbitrary_callback_data = False
            bot.callback_data.clear_callback_data()
            bot.callback_data.clear_callback_queries()

    def test_replace_callback_data_stop_poll(self, bot, chat_id):
        poll_message = bot.send_poll(chat_id=chat_id, question='test', options=['1', '2'])
        try:
            bot.arbitrary_callback_data = True
            replace_button = InlineKeyboardButton(text='replace', callback_data='replace_test')
            no_replace_button = InlineKeyboardButton(
                text='no_replace', url='http://python-telegram-bot.org/'
            )
            reply_markup = InlineKeyboardMarkup.from_row(
                [
                    replace_button,
                    no_replace_button,
                ]
            )
            poll_message.stop_poll(reply_markup=reply_markup)
            helper_message = poll_message.reply_text('temp', quote=True)
            message = helper_message.reply_to_message
            inline_keyboard = message.reply_markup.inline_keyboard

            assert inline_keyboard[0][1] == no_replace_button
            assert inline_keyboard[0][0] == replace_button
            keyboard = list(bot.callback_data._keyboard_data)[0]
            data = list(bot.callback_data._keyboard_data[keyboard].button_data.values())[0]
            assert data == 'replace_test'
        finally:
            bot.arbitrary_callback_data = False
            bot.callback_data.clear_callback_data()
            bot.callback_data.clear_callback_queries()

    def test_replace_callback_data_copy_message(self, bot, chat_id):
        original_message = bot.send_message(chat_id=chat_id, text='original')
        try:
            bot.arbitrary_callback_data = True
            replace_button = InlineKeyboardButton(text='replace', callback_data='replace_test')
            no_replace_button = InlineKeyboardButton(
                text='no_replace', url='http://python-telegram-bot.org/'
            )
            reply_markup = InlineKeyboardMarkup.from_row(
                [
                    replace_button,
                    no_replace_button,
                ]
            )
            message_id = original_message.copy(chat_id=chat_id, reply_markup=reply_markup)
            helper_message = bot.send_message(
                chat_id=chat_id, reply_to_message_id=message_id.message_id, text='temp'
            )
            message = helper_message.reply_to_message
            inline_keyboard = message.reply_markup.inline_keyboard

            assert inline_keyboard[0][1] == no_replace_button
            assert inline_keyboard[0][0] == replace_button
            keyboard = list(bot.callback_data._keyboard_data)[0]
            data = list(bot.callback_data._keyboard_data[keyboard].button_data.values())[0]
            assert data == 'replace_test'
        finally:
            bot.arbitrary_callback_data = False
            bot.callback_data.clear_callback_data()
            bot.callback_data.clear_callback_queries()

    # TODO: Needs improvement. We need incoming inline query to test answer.
    def test_replace_callback_data_answer_inline_query(self, monkeypatch, bot, chat_id):
        # For now just test that our internals pass the correct data
        def make_assertion(
            endpoint,
            data=None,
            timeout=None,
            api_kwargs=None,
        ):
            inline_keyboard = InlineKeyboardMarkup.de_json(
                data['results'][0]['reply_markup'], bot
            ).inline_keyboard
            assertion_1 = inline_keyboard[0][1] == no_replace_button
            assertion_2 = inline_keyboard[0][0] != replace_button
            keyboard, button = (
                inline_keyboard[0][0].callback_data[:32],
                inline_keyboard[0][0].callback_data[32:],
            )
            assertion_3 = (
                bot.callback_data._keyboard_data[keyboard].button_data[button] == 'replace_test'
            )
            return assertion_1 and assertion_2 and assertion_3

        try:
            bot.arbitrary_callback_data = True
            replace_button = InlineKeyboardButton(text='replace', callback_data='replace_test')
            no_replace_button = InlineKeyboardButton(
                text='no_replace', url='http://python-telegram-bot.org/'
            )
            reply_markup = InlineKeyboardMarkup.from_row(
                [
                    replace_button,
                    no_replace_button,
                ]
            )

            bot.username  # call this here so `bot.get_me()` won't be called after mocking
            monkeypatch.setattr(bot, '_post', make_assertion)
            results = [
                InlineQueryResultArticle(
                    '11', 'first', InputTextMessageContent('first'), reply_markup=reply_markup
                ),
            ]

            assert bot.answer_inline_query(chat_id, results=results)

        finally:
            bot.arbitrary_callback_data = False
            bot.callback_data.clear_callback_data()
            bot.callback_data.clear_callback_queries()

    def test_get_chat_arbitrary_callback_data(self, super_group_id, bot):
        try:
            bot.arbitrary_callback_data = True
            reply_markup = InlineKeyboardMarkup.from_button(
                InlineKeyboardButton(text='text', callback_data='callback_data')
            )

            message = bot.send_message(
                super_group_id, text='get_chat_arbitrary_callback_data', reply_markup=reply_markup
            )
            message.pin()

            keyboard = list(bot.callback_data._keyboard_data)[0]
            data = list(bot.callback_data._keyboard_data[keyboard].button_data.values())[0]
            assert data == 'callback_data'

            chat = bot.get_chat(super_group_id)
            assert chat.pinned_message == message
            assert chat.pinned_message.reply_markup == reply_markup
        finally:
            bot.arbitrary_callback_data = False
            bot.callback_data.clear_callback_data()
            bot.callback_data.clear_callback_queries()
            bot.unpin_all_chat_messages(super_group_id)<|MERGE_RESOLUTION|>--- conflicted
+++ resolved
@@ -51,18 +51,13 @@
 from telegram.constants import MAX_INLINE_QUERY_RESULTS
 from telegram.ext import Bot as ExtBot
 from telegram.error import BadRequest, InvalidToken, NetworkError, RetryAfter
-<<<<<<< HEAD
 from telegram.ext.utils.callbackdatacache import InvalidCallbackData
 from telegram.utils.helpers import (
     from_timestamp,
     escape_markdown,
     to_timestamp,
 )
-from tests.conftest import expect_bad_request
-=======
-from telegram.utils.helpers import from_timestamp, escape_markdown, to_timestamp
 from tests.conftest import expect_bad_request, check_defaults_handling
->>>>>>> e9c01c77
 from tests.bots import FALLBACKS
 
 
@@ -238,6 +233,38 @@
         """
         bot_method = getattr(bot, bot_method_name)
         assert check_defaults_handling(bot_method, bot)
+
+    def test_ext_bot_signature(self):
+        """
+        Here we make sure that all methods of ext.Bot have the same signature as the corresponding
+        methods of tg.Bot.
+        """
+        # Some methods of ext.Bot
+        global_extra_args = set()
+        extra_args_per_method = {'__init__': {'arbitrary_callback_data'}}
+
+        for name, method in inspect.getmembers(Bot, predicate=inspect.isfunction):
+            ext_signature = inspect.signature(method)
+            signature = inspect.signature(getattr(Bot, name))
+
+            assert (
+                ext_signature.return_annotation == signature.return_annotation
+            ), f'Wrong return annotation for method {name}'
+            assert set(signature.parameters) == set(
+                ext_signature.parameters
+            ) - global_extra_args - extra_args_per_method.get(
+                name, set()
+            ), f'Wrong set of parameters for method {name}'
+            for param_name, param in signature.parameters.items():
+                assert (
+                    param.annotation == ext_signature.parameters[param_name].annotation
+                ), f'Wrong annotation for parameter {param_name} of method {name}'
+                assert (
+                    param.default == ext_signature.parameters[param_name].default
+                ), f'Wrong default value for parameter {param_name} of method {name}'
+                assert (
+                    param.kind == ext_signature.parameters[param_name].kind
+                ), f'Wrong parameter kind for parameter {param_name} of method {name}'
 
     @flaky(3, 1)
     @pytest.mark.timeout(10)
