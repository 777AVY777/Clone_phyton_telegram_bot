#!/usr/bin/env python
#
# A library that provides a Python interface to the Telegram Bot API
# Copyright (C) 2015-2021
# Leandro Toledo de Souza <devs@python-telegram-bot.org>
#
# This program is free software: you can redistribute it and/or modify
# it under the terms of the GNU Lesser Public License as published by
# the Free Software Foundation, either version 3 of the License, or
# (at your option) any later version.
#
# This program is distributed in the hope that it will be useful,
# but WITHOUT ANY WARRANTY; without even the implied warranty of
# MERCHANTABILITY or FITNESS FOR A PARTICULAR PURPOSE.  See the
# GNU Lesser Public License for more details.
#
# You should have received a copy of the GNU Lesser Public License
# along with this program.  If not, see [http://www.gnu.org/licenses/].
import logging
from queue import Queue
from threading import current_thread
from time import sleep

import pytest

from telegram import TelegramError, Message, User, Chat, Update, Bot, MessageEntity
from telegram.ext import (
    MessageHandler,
    Filters,
    Defaults,
    CommandHandler,
    CallbackContext,
    JobQueue,
    BasePersistence,
    ContextCustomizer,
)
from telegram.ext.dispatcher import run_async, Dispatcher, DispatcherHandlerStop
from telegram.utils.deprecate import TelegramDeprecationWarning
from telegram.utils.helpers import DEFAULT_FALSE
from tests.conftest import create_dp
from collections import defaultdict


@pytest.fixture(scope='function')
def dp2(bot):
    for dp in create_dp(bot):
        yield dp


class CustomContext(CallbackContext):
    pass


class TestDispatcher:
    message_update = Update(
        1, message=Message(1, None, Chat(1, ''), from_user=User(1, '', False), text='Text')
    )
    received = None
    count = 0

    @pytest.fixture(autouse=True, name='reset')
    def reset_fixture(self):
        self.reset()

    def reset(self):
        self.received = None
        self.count = 0

    def error_handler(self, bot, update, error):
        self.received = error.message

    def error_handler_context(self, update, context):
        self.received = context.error.message

    def error_handler_raise_error(self, bot, update, error):
        raise Exception('Failing bigly')

    def callback_increase_count(self, bot, update):
        self.count += 1

    def callback_set_count(self, count):
        def callback(bot, update):
            self.count = count

        return callback

    def callback_raise_error(self, bot, update):
        if isinstance(bot, Bot):
            raise TelegramError(update.message.text)
        raise TelegramError(bot.message.text)

    def callback_if_not_update_queue(self, bot, update, update_queue=None):
        if update_queue is not None:
            self.received = update.message

    def callback_context(self, update, context):
        if (
            isinstance(context, CallbackContext)
            and isinstance(context.bot, Bot)
            and isinstance(context.update_queue, Queue)
            and isinstance(context.job_queue, JobQueue)
            and isinstance(context.error, TelegramError)
        ):
            self.received = context.error.message

    def test_one_context_per_update(self, cdp):
        def one(update, context):
            if update.message.text == 'test':
                context.my_flag = True

        def two(update, context):
            if update.message.text == 'test':
                if not hasattr(context, 'my_flag'):
                    pytest.fail()
            else:
                if hasattr(context, 'my_flag'):
                    pytest.fail()

        cdp.add_handler(MessageHandler(Filters.regex('test'), one), group=1)
        cdp.add_handler(MessageHandler(None, two), group=2)
        u = Update(1, Message(1, None, None, None, text='test'))
        cdp.process_update(u)
        u.message.text = 'something'
        cdp.process_update(u)

    def test_error_handler(self, dp):
        dp.add_error_handler(self.error_handler)
        error = TelegramError('Unauthorized.')
        dp.update_queue.put(error)
        sleep(0.1)
        assert self.received == 'Unauthorized.'

        # Remove handler
        dp.remove_error_handler(self.error_handler)
        self.reset()

        dp.update_queue.put(error)
        sleep(0.1)
        assert self.received is None

    def test_double_add_error_handler(self, dp, caplog):
        dp.add_error_handler(self.error_handler)
        with caplog.at_level(logging.DEBUG):
            dp.add_error_handler(self.error_handler)
            assert len(caplog.records) == 1
            assert caplog.records[-1].getMessage().startswith('The callback is already registered')

    def test_construction_with_bad_persistence(self, caplog, bot):
        class my_per:
            def __init__(self):
                self.store_user_data = False
                self.store_chat_data = False
                self.store_bot_data = False

        with pytest.raises(
            TypeError, match='persistence must be based on telegram.ext.BasePersistence'
        ):
            Dispatcher(bot, None, persistence=my_per())

    def test_error_handler_that_raises_errors(self, dp):
        """
        Make sure that errors raised in error handlers don't break the main loop of the dispatcher
        """
        handler_raise_error = MessageHandler(Filters.all, self.callback_raise_error)
        handler_increase_count = MessageHandler(Filters.all, self.callback_increase_count)
        error = TelegramError('Unauthorized.')

        dp.add_error_handler(self.error_handler_raise_error)

        # From errors caused by handlers
        dp.add_handler(handler_raise_error)
        dp.update_queue.put(self.message_update)
        sleep(0.1)

        # From errors in the update_queue
        dp.remove_handler(handler_raise_error)
        dp.add_handler(handler_increase_count)
        dp.update_queue.put(error)
        dp.update_queue.put(self.message_update)
        sleep(0.1)

        assert self.count == 1

    @pytest.mark.parametrize(['run_async', 'expected_output'], [(True, 5), (False, 0)])
    def test_default_run_async_error_handler(self, dp, monkeypatch, run_async, expected_output):
        def mock_async_err_handler(*args, **kwargs):
            self.count = 5

        # set defaults value to dp.bot
        dp.bot.defaults = Defaults(run_async=run_async)
        try:
            dp.add_handler(MessageHandler(Filters.all, self.callback_raise_error))
            dp.add_error_handler(self.error_handler)

            monkeypatch.setattr(dp, 'run_async', mock_async_err_handler)
            dp.process_update(self.message_update)

            assert self.count == expected_output

        finally:
            # reset dp.bot.defaults values
            dp.bot.defaults = None

    @pytest.mark.parametrize(
        ['run_async', 'expected_output'], [(True, 'running async'), (False, None)]
    )
    def test_default_run_async(self, monkeypatch, dp, run_async, expected_output):
        def mock_run_async(*args, **kwargs):
            self.received = 'running async'

        # set defaults value to dp.bot
        dp.bot.defaults = Defaults(run_async=run_async)
        try:
            dp.add_handler(MessageHandler(Filters.all, lambda u, c: None))
            monkeypatch.setattr(dp, 'run_async', mock_run_async)
            dp.process_update(self.message_update)
            assert self.received == expected_output

        finally:
            # reset defaults value
            dp.bot.defaults = None

    def test_run_async_multiple(self, bot, dp, dp2):
        def get_dispatcher_name(q):
            q.put(current_thread().name)

        q1 = Queue()
        q2 = Queue()

        dp.run_async(get_dispatcher_name, q1)
        dp2.run_async(get_dispatcher_name, q2)

        sleep(0.1)

        name1 = q1.get()
        name2 = q2.get()

        assert name1 != name2

    def test_multiple_run_async_decorator(self, dp, dp2):
        # Make sure we got two dispatchers and that they are not the same
        assert isinstance(dp, Dispatcher)
        assert isinstance(dp2, Dispatcher)
        assert dp is not dp2

        @run_async
        def must_raise_runtime_error():
            pass

        with pytest.raises(RuntimeError):
            must_raise_runtime_error()

    def test_run_async_with_args(self, dp):
        dp.add_handler(
            MessageHandler(
                Filters.all, run_async(self.callback_if_not_update_queue), pass_update_queue=True
            )
        )

        dp.update_queue.put(self.message_update)
        sleep(0.1)
        assert self.received == self.message_update.message

    def test_multiple_run_async_deprecation(self, dp):
        assert isinstance(dp, Dispatcher)

        @run_async
        def callback(update, context):
            pass

        dp.add_handler(MessageHandler(Filters.all, callback))

        with pytest.warns(TelegramDeprecationWarning, match='@run_async decorator'):
            dp.process_update(self.message_update)

    def test_async_raises_dispatcher_handler_stop(self, dp, caplog):
        @run_async
        def callback(update, context):
            raise DispatcherHandlerStop()

        dp.add_handler(MessageHandler(Filters.all, callback))

        with caplog.at_level(logging.WARNING):
            dp.update_queue.put(self.message_update)
            sleep(0.1)
            assert len(caplog.records) == 1
            assert (
                caplog.records[-1]
                .getMessage()
                .startswith('DispatcherHandlerStop is not supported ' 'with async functions')
            )

    def test_async_raises_exception(self, dp, caplog):
        @run_async
        def callback(update, context):
            raise RuntimeError('async raising exception')

        dp.add_handler(MessageHandler(Filters.all, callback))

        with caplog.at_level(logging.WARNING):
            dp.update_queue.put(self.message_update)
            sleep(0.1)
            assert len(caplog.records) == 1
            assert (
                caplog.records[-1]
                .getMessage()
                .startswith('A promise with deactivated error handling')
            )

    def test_add_async_handler(self, dp):
        dp.add_handler(
            MessageHandler(
                Filters.all,
                self.callback_if_not_update_queue,
                pass_update_queue=True,
                run_async=True,
            )
        )

        dp.update_queue.put(self.message_update)
        sleep(0.1)
        assert self.received == self.message_update.message

    def test_run_async_no_error_handler(self, dp, caplog):
        def func():
            raise RuntimeError('Async Error')

        with caplog.at_level(logging.ERROR):
            dp.run_async(func)
            sleep(0.1)
            assert len(caplog.records) == 1
            assert caplog.records[-1].getMessage().startswith('No error handlers are registered')

    def test_async_handler_error_handler(self, dp):
        dp.add_handler(MessageHandler(Filters.all, self.callback_raise_error, run_async=True))
        dp.add_error_handler(self.error_handler)

        dp.update_queue.put(self.message_update)
        sleep(0.1)
        assert self.received == self.message_update.message.text

    def test_async_handler_async_error_handler_context(self, cdp):
        cdp.add_handler(MessageHandler(Filters.all, self.callback_raise_error, run_async=True))
        cdp.add_error_handler(self.error_handler_context, run_async=True)

        cdp.update_queue.put(self.message_update)
        sleep(2)
        assert self.received == self.message_update.message.text

    def test_async_handler_error_handler_that_raises_error(self, dp, caplog):
        handler = MessageHandler(Filters.all, self.callback_raise_error, run_async=True)
        dp.add_handler(handler)
        dp.add_error_handler(self.error_handler_raise_error, run_async=False)

        with caplog.at_level(logging.ERROR):
            dp.update_queue.put(self.message_update)
            sleep(0.1)
            assert len(caplog.records) == 1
            assert caplog.records[-1].getMessage().startswith('An uncaught error was raised')

        # Make sure that the main loop still runs
        dp.remove_handler(handler)
        dp.add_handler(MessageHandler(Filters.all, self.callback_increase_count, run_async=True))
        dp.update_queue.put(self.message_update)
        sleep(0.1)
        assert self.count == 1

    def test_async_handler_async_error_handler_that_raises_error(self, dp, caplog):
        handler = MessageHandler(Filters.all, self.callback_raise_error, run_async=True)
        dp.add_handler(handler)
        dp.add_error_handler(self.error_handler_raise_error, run_async=True)

        with caplog.at_level(logging.ERROR):
            dp.update_queue.put(self.message_update)
            sleep(0.1)
            assert len(caplog.records) == 1
            assert caplog.records[-1].getMessage().startswith('An uncaught error was raised')

        # Make sure that the main loop still runs
        dp.remove_handler(handler)
        dp.add_handler(MessageHandler(Filters.all, self.callback_increase_count, run_async=True))
        dp.update_queue.put(self.message_update)
        sleep(0.1)
        assert self.count == 1

    def test_error_in_handler(self, dp):
        dp.add_handler(MessageHandler(Filters.all, self.callback_raise_error))
        dp.add_error_handler(self.error_handler)

        dp.update_queue.put(self.message_update)
        sleep(0.1)
        assert self.received == self.message_update.message.text

    def test_add_remove_handler(self, dp):
        handler = MessageHandler(Filters.all, self.callback_increase_count)
        dp.add_handler(handler)
        dp.update_queue.put(self.message_update)
        sleep(0.1)
        assert self.count == 1
        dp.remove_handler(handler)
        dp.update_queue.put(self.message_update)
        assert self.count == 1

    def test_add_remove_handler_non_default_group(self, dp):
        handler = MessageHandler(Filters.all, self.callback_increase_count)
        dp.add_handler(handler, group=2)
        with pytest.raises(KeyError):
            dp.remove_handler(handler)
        dp.remove_handler(handler, group=2)

    def test_error_start_twice(self, dp):
        assert dp.running
        dp.start()

    def test_handler_order_in_group(self, dp):
        dp.add_handler(MessageHandler(Filters.photo, self.callback_set_count(1)))
        dp.add_handler(MessageHandler(Filters.all, self.callback_set_count(2)))
        dp.add_handler(MessageHandler(Filters.text, self.callback_set_count(3)))
        dp.update_queue.put(self.message_update)
        sleep(0.1)
        assert self.count == 2

    def test_groups(self, dp):
        dp.add_handler(MessageHandler(Filters.all, self.callback_increase_count))
        dp.add_handler(MessageHandler(Filters.all, self.callback_increase_count), group=2)
        dp.add_handler(MessageHandler(Filters.all, self.callback_increase_count), group=-1)

        dp.update_queue.put(self.message_update)
        sleep(0.1)
        assert self.count == 3

    def test_add_handler_errors(self, dp):
        handler = 'not a handler'
        with pytest.raises(TypeError, match='handler is not an instance of'):
            dp.add_handler(handler)

        handler = MessageHandler(Filters.photo, self.callback_set_count(1))
        with pytest.raises(TypeError, match='group is not int'):
            dp.add_handler(handler, 'one')

    def test_flow_stop(self, dp, bot):
        passed = []

        def start1(b, u):
            passed.append('start1')
            raise DispatcherHandlerStop

        def start2(b, u):
            passed.append('start2')

        def start3(b, u):
            passed.append('start3')

        def error(b, u, e):
            passed.append('error')
            passed.append(e)

        update = Update(
            1,
            message=Message(
                1,
                None,
                None,
                None,
                text='/start',
                entities=[
                    MessageEntity(type=MessageEntity.BOT_COMMAND, offset=0, length=len('/start'))
                ],
                bot=bot,
            ),
        )

        # If Stop raised handlers in other groups should not be called.
        passed = []
        dp.add_handler(CommandHandler('start', start1), 1)
        dp.add_handler(CommandHandler('start', start3), 1)
        dp.add_handler(CommandHandler('start', start2), 2)
        dp.process_update(update)
        assert passed == ['start1']

    def test_exception_in_handler(self, dp, bot):
        passed = []
        err = Exception('General exception')

        def start1(b, u):
            passed.append('start1')
            raise err

        def start2(b, u):
            passed.append('start2')

        def start3(b, u):
            passed.append('start3')

        def error(b, u, e):
            passed.append('error')
            passed.append(e)

        update = Update(
            1,
            message=Message(
                1,
                None,
                None,
                None,
                text='/start',
                entities=[
                    MessageEntity(type=MessageEntity.BOT_COMMAND, offset=0, length=len('/start'))
                ],
                bot=bot,
            ),
        )

        # If an unhandled exception was caught, no further handlers from the same group should be
        # called. Also, the error handler should be called and receive the exception
        passed = []
        dp.add_handler(CommandHandler('start', start1), 1)
        dp.add_handler(CommandHandler('start', start2), 1)
        dp.add_handler(CommandHandler('start', start3), 2)
        dp.add_error_handler(error)
        dp.process_update(update)
        assert passed == ['start1', 'error', err, 'start3']

    def test_telegram_error_in_handler(self, dp, bot):
        passed = []
        err = TelegramError('Telegram error')

        def start1(b, u):
            passed.append('start1')
            raise err

        def start2(b, u):
            passed.append('start2')

        def start3(b, u):
            passed.append('start3')

        def error(b, u, e):
            passed.append('error')
            passed.append(e)

        update = Update(
            1,
            message=Message(
                1,
                None,
                None,
                None,
                text='/start',
                entities=[
                    MessageEntity(type=MessageEntity.BOT_COMMAND, offset=0, length=len('/start'))
                ],
                bot=bot,
            ),
        )

        # If a TelegramException was caught, an error handler should be called and no further
        # handlers from the same group should be called.
        dp.add_handler(CommandHandler('start', start1), 1)
        dp.add_handler(CommandHandler('start', start2), 1)
        dp.add_handler(CommandHandler('start', start3), 2)
        dp.add_error_handler(error)
        dp.process_update(update)
        assert passed == ['start1', 'error', err, 'start3']
        assert passed[2] is err

    def test_error_while_saving_chat_data(self, bot):
        increment = []

        class OwnPersistence(BasePersistence):
            def __init__(self):
                super().__init__()
                self.store_user_data = True
                self.store_chat_data = True
                self.store_bot_data = True

            def get_bot_data(self):
                return dict()

            def update_bot_data(self, data):
                raise Exception

            def get_chat_data(self):
                return defaultdict(dict)

            def update_chat_data(self, chat_id, data):
                raise Exception

            def get_user_data(self):
                return defaultdict(dict)

            def update_user_data(self, user_id, data):
                raise Exception

            def get_conversations(self, name):
                pass

            def update_conversation(self, name, key, new_state):
                pass

        def start1(b, u):
            pass

        def error(b, u, e):
            increment.append("error")

        # If updating a user_data or chat_data from a persistence object throws an error,
        # the error handler should catch it

        update = Update(
            1,
            message=Message(
                1,
                None,
                Chat(1, "lala"),
                from_user=User(1, "Test", False),
                text='/start',
                entities=[
                    MessageEntity(type=MessageEntity.BOT_COMMAND, offset=0, length=len('/start'))
                ],
                bot=bot,
            ),
        )
        my_persistence = OwnPersistence()
        dp = Dispatcher(bot, None, persistence=my_persistence, use_context=False)
        dp.add_handler(CommandHandler('start', start1))
        dp.add_error_handler(error)
        dp.process_update(update)
        assert increment == ["error", "error", "error"]

    def test_flow_stop_in_error_handler(self, dp, bot):
        passed = []
        err = TelegramError('Telegram error')

        def start1(b, u):
            passed.append('start1')
            raise err

        def start2(b, u):
            passed.append('start2')

        def start3(b, u):
            passed.append('start3')

        def error(b, u, e):
            passed.append('error')
            passed.append(e)
            raise DispatcherHandlerStop

        update = Update(
            1,
            message=Message(
                1,
                None,
                None,
                None,
                text='/start',
                entities=[
                    MessageEntity(type=MessageEntity.BOT_COMMAND, offset=0, length=len('/start'))
                ],
                bot=bot,
            ),
        )

        # If a TelegramException was caught, an error handler should be called and no further
        # handlers from the same group should be called.
        dp.add_handler(CommandHandler('start', start1), 1)
        dp.add_handler(CommandHandler('start', start2), 1)
        dp.add_handler(CommandHandler('start', start3), 2)
        dp.add_error_handler(error)
        dp.process_update(update)
        assert passed == ['start1', 'error', err]
        assert passed[2] is err

    def test_error_handler_context(self, cdp):
        cdp.add_error_handler(self.callback_context)

        error = TelegramError('Unauthorized.')
        cdp.update_queue.put(error)
        sleep(0.1)
        assert self.received == 'Unauthorized.'

    def test_sensible_worker_thread_names(self, dp2):
        thread_names = [thread.name for thread in getattr(dp2, '_Dispatcher__async_threads')]
        print(thread_names)
        for thread_name in thread_names:
            assert thread_name.startswith(f"Bot:{dp2.bot.id}:worker:")

    def test_non_context_deprecation(self, dp):
        with pytest.warns(TelegramDeprecationWarning):
            Dispatcher(
                dp.bot, dp.update_queue, job_queue=dp.job_queue, workers=0, use_context=False
            )

    def test_error_while_persisting(self, cdp, monkeypatch):
        class OwnPersistence(BasePersistence):
            def __init__(self):
                super(OwnPersistence, self).__init__()
                self.store_user_data = True
                self.store_chat_data = True
                self.store_bot_data = True

            def update(self, data):
                raise Exception('PersistenceError')

            def update_bot_data(self, data):
                self.update(data)

            def update_chat_data(self, chat_id, data):
                self.update(data)

            def update_user_data(self, user_id, data):
                self.update(data)

            def get_chat_data(self):
                pass

            def get_bot_data(self):
                pass

            def get_user_data(self):
                pass

            def get_conversations(self, name):
                pass

            def update_conversation(self, name, key, new_state):
                pass

        def callback(update, context):
            pass

        test_flag = False

        def error(update, context):
            nonlocal test_flag
            test_flag = str(context.error) == 'PersistenceError'
            raise Exception('ErrorHandlingError')

        def logger(message):
            assert 'uncaught error was raised while handling' in message

        update = Update(
            1, message=Message(1, None, Chat(1, ''), from_user=User(1, '', False), text='Text')
        )
        handler = MessageHandler(Filters.all, callback)
        cdp.add_handler(handler)
        cdp.add_error_handler(error)
        monkeypatch.setattr(cdp.logger, 'exception', logger)

        cdp.persistence = OwnPersistence()
        cdp.process_update(update)
        assert test_flag

    def test_persisting_no_user_no_chat(self, cdp):
        class OwnPersistence(BasePersistence):
            def __init__(self):
                super(OwnPersistence, self).__init__()
                self.store_user_data = True
                self.store_chat_data = True
                self.store_bot_data = True
                self.test_flag_bot_data = False
                self.test_flag_chat_data = False
                self.test_flag_user_data = False

            def update_bot_data(self, data):
                self.test_flag_bot_data = True

            def update_chat_data(self, chat_id, data):
                self.test_flag_chat_data = True

            def update_user_data(self, user_id, data):
                self.test_flag_user_data = True

            def update_conversation(self, name, key, new_state):
                pass

            def get_conversations(self, name):
                pass

            def get_user_data(self):
                pass

            def get_bot_data(self):
                pass

            def get_chat_data(self):
                pass

        def callback(update, context):
            pass

        handler = MessageHandler(Filters.all, callback)
        cdp.add_handler(handler)
        cdp.persistence = OwnPersistence()

        update = Update(
            1, message=Message(1, None, None, from_user=User(1, '', False), text='Text')
        )
        cdp.process_update(update)
        assert cdp.persistence.test_flag_bot_data
        assert cdp.persistence.test_flag_user_data
        assert not cdp.persistence.test_flag_chat_data

        cdp.persistence.test_flag_bot_data = False
        cdp.persistence.test_flag_user_data = False
        cdp.persistence.test_flag_chat_data = False
        update = Update(1, message=Message(1, None, Chat(1, ''), from_user=None, text='Text'))
        cdp.process_update(update)
        assert cdp.persistence.test_flag_bot_data
        assert not cdp.persistence.test_flag_user_data
        assert cdp.persistence.test_flag_chat_data

<<<<<<< HEAD
    def test_custom_context_error_handler(self, bot):
        def error_handler(_, context):
            self.received = type(context)

        dispatcher = Dispatcher(
            bot, Queue(), context_customizer=ContextCustomizer(context=CustomContext)
        )
        dispatcher.add_error_handler(error_handler)
        dispatcher.add_handler(MessageHandler(Filters.all, self.callback_raise_error))

        dispatcher.process_update(self.message_update)
        sleep(0.1)
        assert self.received == CustomContext

    def test_custom_context_handler_callback(self, bot):
        def callback(_, context):
            self.received = type(context)

        dispatcher = Dispatcher(
            bot, Queue(), context_customizer=ContextCustomizer(context=CustomContext)
        )
        dispatcher.add_handler(MessageHandler(Filters.all, callback))

        dispatcher.process_update(self.message_update)
        sleep(0.1)
        assert self.received == CustomContext
=======
    def test_update_persistence_once_per_update(self, monkeypatch, dp):
        def update_persistence(*args, **kwargs):
            self.count += 1

        def dummy_callback(*args):
            pass

        monkeypatch.setattr(dp, 'update_persistence', update_persistence)

        for group in range(5):
            dp.add_handler(MessageHandler(Filters.text, dummy_callback), group=group)

        update = Update(1, message=Message(1, None, Chat(1, ''), from_user=None, text=None))
        dp.process_update(update)
        assert self.count == 0

        update = Update(1, message=Message(1, None, Chat(1, ''), from_user=None, text='text'))
        dp.process_update(update)
        assert self.count == 1

    def test_update_persistence_all_async(self, monkeypatch, dp):
        def update_persistence(*args, **kwargs):
            self.count += 1

        def dummy_callback(*args, **kwargs):
            pass

        monkeypatch.setattr(dp, 'update_persistence', update_persistence)
        monkeypatch.setattr(dp, 'run_async', dummy_callback)

        for group in range(5):
            dp.add_handler(
                MessageHandler(Filters.text, dummy_callback, run_async=True), group=group
            )

        update = Update(1, message=Message(1, None, Chat(1, ''), from_user=None, text='Text'))
        dp.process_update(update)
        assert self.count == 0

        dp.bot.defaults = Defaults(run_async=True)
        try:
            for group in range(5):
                dp.add_handler(MessageHandler(Filters.text, dummy_callback), group=group)

            update = Update(1, message=Message(1, None, Chat(1, ''), from_user=None, text='Text'))
            dp.process_update(update)
            assert self.count == 0
        finally:
            dp.bot.defaults = None

    @pytest.mark.parametrize('run_async', [DEFAULT_FALSE, False])
    def test_update_persistence_one_sync(self, monkeypatch, dp, run_async):
        def update_persistence(*args, **kwargs):
            self.count += 1

        def dummy_callback(*args, **kwargs):
            pass

        monkeypatch.setattr(dp, 'update_persistence', update_persistence)
        monkeypatch.setattr(dp, 'run_async', dummy_callback)

        for group in range(5):
            dp.add_handler(
                MessageHandler(Filters.text, dummy_callback, run_async=True), group=group
            )
        dp.add_handler(MessageHandler(Filters.text, dummy_callback, run_async=run_async), group=5)

        update = Update(1, message=Message(1, None, Chat(1, ''), from_user=None, text='Text'))
        dp.process_update(update)
        assert self.count == 1

    @pytest.mark.parametrize('run_async,expected', [(DEFAULT_FALSE, 1), (False, 1), (True, 0)])
    def test_update_persistence_defaults_async(self, monkeypatch, dp, run_async, expected):
        def update_persistence(*args, **kwargs):
            self.count += 1

        def dummy_callback(*args, **kwargs):
            pass

        monkeypatch.setattr(dp, 'update_persistence', update_persistence)
        monkeypatch.setattr(dp, 'run_async', dummy_callback)
        dp.bot.defaults = Defaults(run_async=run_async)

        try:
            for group in range(5):
                dp.add_handler(MessageHandler(Filters.text, dummy_callback), group=group)

            update = Update(1, message=Message(1, None, Chat(1, ''), from_user=None, text='Text'))
            dp.process_update(update)
            assert self.count == expected
        finally:
            dp.bot.defaults = None
>>>>>>> be54cf4e
<|MERGE_RESOLUTION|>--- conflicted
+++ resolved
@@ -811,34 +811,6 @@
         assert not cdp.persistence.test_flag_user_data
         assert cdp.persistence.test_flag_chat_data
 
-<<<<<<< HEAD
-    def test_custom_context_error_handler(self, bot):
-        def error_handler(_, context):
-            self.received = type(context)
-
-        dispatcher = Dispatcher(
-            bot, Queue(), context_customizer=ContextCustomizer(context=CustomContext)
-        )
-        dispatcher.add_error_handler(error_handler)
-        dispatcher.add_handler(MessageHandler(Filters.all, self.callback_raise_error))
-
-        dispatcher.process_update(self.message_update)
-        sleep(0.1)
-        assert self.received == CustomContext
-
-    def test_custom_context_handler_callback(self, bot):
-        def callback(_, context):
-            self.received = type(context)
-
-        dispatcher = Dispatcher(
-            bot, Queue(), context_customizer=ContextCustomizer(context=CustomContext)
-        )
-        dispatcher.add_handler(MessageHandler(Filters.all, callback))
-
-        dispatcher.process_update(self.message_update)
-        sleep(0.1)
-        assert self.received == CustomContext
-=======
     def test_update_persistence_once_per_update(self, monkeypatch, dp):
         def update_persistence(*args, **kwargs):
             self.count += 1
@@ -931,4 +903,30 @@
             assert self.count == expected
         finally:
             dp.bot.defaults = None
->>>>>>> be54cf4e
+
+    def test_custom_context_error_handler(self, bot):
+        def error_handler(_, context):
+            self.received = type(context)
+
+        dispatcher = Dispatcher(
+            bot, Queue(), context_customizer=ContextCustomizer(context=CustomContext)
+        )
+        dispatcher.add_error_handler(error_handler)
+        dispatcher.add_handler(MessageHandler(Filters.all, self.callback_raise_error))
+
+        dispatcher.process_update(self.message_update)
+        sleep(0.1)
+        assert self.received == CustomContext
+
+    def test_custom_context_handler_callback(self, bot):
+        def callback(_, context):
+            self.received = type(context)
+
+        dispatcher = Dispatcher(
+            bot, Queue(), context_customizer=ContextCustomizer(context=CustomContext)
+        )
+        dispatcher.add_handler(MessageHandler(Filters.all, callback))
+
+        dispatcher.process_update(self.message_update)
+        sleep(0.1)
+        assert self.received == CustomContext